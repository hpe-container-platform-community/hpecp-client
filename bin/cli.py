#!/usr/bin/env python3

"""Prototype for HPE Container Platform API.

Required this functionality to be more usable: https://github.com/google/python-fire/issues/255

Example configuration file  (~/.hpecp.conf):

[default]
api_host = 127.0.0.1
api_port = 8080
use_ssl = True
verify_ssl = False
warn_ssl = True

[demosrv]
username = admin
password = admin123
"""

import base64
import configparser
import json
import os
import sys
from collections import OrderedDict

import fire
import yaml

from hpecp import (APIException, APIItemConflictException,
                   ContainerPlatformClient, ContainerPlatformClientException)
from hpecp.gateway import Gateway, GatewayStatus
from hpecp.k8s_cluster import K8sClusterHostConfig, K8sClusterStatus

if sys.version_info[0] >= 3:
    unicode = str

from hpecp import (
    ContainerPlatformClient,
    ContainerPlatformClientException,
    APIException,
    APIItemConflictException,
    APIItemNotFoundException,
)
from hpecp.k8s_cluster import K8sClusterHostConfig, K8sClusterStatus
from hpecp.k8s_worker import WorkerK8sStatus
from hpecp.gateway import Gateway, GatewayStatus

PROFILE = os.getenv("PROFILE", "default")
HPECP_CONFIG_FILE = os.getenv("HPECP_CONFIG_FILE", "~/.hpecp.conf")


def get_client():
    """Utility function to retrieve an authenticated client object"""
    try:
        client = ContainerPlatformClient.create_from_config_file(
            config_file=HPECP_CONFIG_FILE, profile=PROFILE
        )
        client.create_session()
        return client
    except APIException as e:
        print(e.message)
        sys.exit(1)
    except ContainerPlatformClientException as e:
        print(e.message)
        sys.exit(1)


class GatewayProxy(object):
    def create_with_ssh_key(
        self, ip, proxy_node_hostname, ssh_key=None, ssh_key_file=None, tags=[]
    ):
        """Create a Gateway using SSH key authentication

        :param ip: The IP address of the proxy host.  Used for internal communication.
        :param proxy_node_hostname: Clients will access cluster services will be accessed using this name.
        :param ssh_key: The ssh key data as a string.  Alternatively, use the ssh_key_file parameter.
        :param ssh_key_file: The file path to the ssh key.  Alternatively, use the ssh_key parameter.
        :param tags: Tags to use, e.g. "{ 'tag1': 'foo', 'tag2', 'bar' }".
        """

        if ssh_key is None and ssh_key_file is None:
            print("Either ssh_key or ssh_key_file must be provided")
            sys.exit(1)

        if ssh_key is not None and ssh_key_file is not None:
            print("Either ssh_key or ssh_key_file must be provided")
            sys.exit(1)

        if ssh_key_file is not None:
            with open(ssh_key_file) as f:
                ssh_key_data = f.read()

        try:
            gateway_id = get_client().gateway.create_with_ssh_key(
                ip=ip,
                proxy_node_hostname=proxy_node_hostname,
                ssh_key_data=ssh_key_data,
                tags=tags,
            )
            print(gateway_id)
        except APIItemConflictException:
            print("Gateway already exists.")
            sys.exit(1)

    def create_with_ssh_password(self):
        """Not yet implemented"""
        raise NotImplementedError("Not yet implemented")

    def get(self, gateway_id, output="yaml"):
        """Retrieve a Gateway by Id

        :param gateway_id: the id of the gateway with format: '/api/v1/workers/[0-9]+'
        :param output: how to display the output ['yaml'|'json']
        """
        response = get_client().gateway.get(gateway_id)
        if output == "yaml":
            print(
                yaml.dump(yaml.load(json.dumps(response.json), Loader=yaml.FullLoader))
            )
        else:
            print(response.json)

    def list(self, output="table", columns=Gateway.default_display_fields):
        """Retrieve the list of Gateways

        :param output: how to display the output [text|table|json]
        """
        if output == "table":
            print(get_client().gateway.list().tabulate(columns=columns))
        elif output == "text":
            print(get_client().gateway.list().tabulate(columns=columns, style='plain', display_headers=False))
        else:
            print(get_client().gateway.list().json)

    def delete(self, gateway_id, wait_for_delete_secs=0):
        """Retrieve a Gateway by Id

        :param gateway_id: the id of the gateway with format: '/api/v1/workers/[0-9]+'
        :param wait_for_delete_secs: if 0 return immediately after calling delete

        wait_for_delete_secs > 0 `calls wait_for_delete()`
        """
        try:
            get_client().gateway.delete(gateway_id)
        except APIException as e:
            print(e.message)
            sys.exit(1)

        if wait_for_delete_secs > 0:
            self.wait_for_delete(gateway_id=gateway_id, timeout_secs=wait_for_delete_secs)

    def wait_for_delete(self, gateway_id, timeout_secs=1200):
        """
        Wait for Gateway to be deleted
        :param gateway_id: Cluster id with format: /api/v1/workers/[0-9]+
        :param timeout_secs: how many secs to wait before exiting
        :returns True if gateway was deleted within timeout_secs.
        """
        self.wait_for_state(gateway_id=gateway_id, timeout_secs=timeout_secs)

    def wait_for_state(self, gateway_id, states=[], timeout_secs=1200):
        """
        Wait for Gateway to have one or more statuses
        :param gateway_id: Cluster id with format: /api/v1/workers/[0-9]+
        :param status: status(es) to wait for with format: ['status1', 'status2', 'statusn'] - set to [] to wait for item to be deleted
        :param timeout_secs: how many secs to wait before exiting
        :returns True/False if status was found within timeout_secs. May raise APIException.

        See also: `hpecp gateway states`
        """
        gateway_states = [GatewayStatus[s] for s in states]

        try:
            success = get_client().gateway.wait_for_state(
                            gateway_id=gateway_id, state=gateway_states)
        except:
            success = False

        if not success:
            print("Failed to reach state(s) {} in {}".format(str(states), str(timeout_secs)))
            sys.exit(1)

    def states(self):
        """Return a list of valid states"""
        print([s.name for s in GatewayStatus])


class K8sWorkerProxy(object):
    def create_with_ssh_key(
        self, ip=None, ssh_key=None, ssh_key_file=None, tags=[]
    ):
        """Create a K8s Worker using SSH key authentication

        :param ip: The IP address of the host.  Used for internal communication.
        :param ssh_key: The ssh key data as a string.  Alternatively, use the ssh_key_file parameter.
        :param ssh_key_file: The file path to the ssh key.  Alternatively, use the ssh_key parameter.
        :param tags: Tags to use, e.g. "{ 'tag1': 'foo', 'tag2', 'bar' }".
        """
        if ssh_key is None and ssh_key_file is None:
            print("Either ssh_key or ssh_key_file must be provided")
            sys.exit(1)

        if ssh_key is not None and ssh_key_file is not None:
            print("Either ssh_key or ssh_key_file must be provided")
            sys.exit(1)

        if ssh_key_file is not None:
            with open(ssh_key_file) as f:
                ssh_key_data = f.read()

        try:
            worker_id = get_client().k8s_worker.create_with_ssh_key(
                ip=ip,
                ssh_key_data=ssh_key_data,
                tags=tags,
            )
            print(worker_id)
        except APIItemConflictException:
            print("Worker already exists.")
            sys.exit(1)

    def create_with_ssh_password(self):
        """Not yet implemented"""
        raise NotImplementedError("Not yet implemented")

    def list(self, all_columns=False, columns=["id", "description"],
             output="table"):
        """Print a table of K8s Workers

        :param all_columns: (True/False) set to True to return all columns
        :param columns: (aaa) afadsfs
        :param output: how to display the output [text|table|json]
        """
        if output == "table":
            print(get_client().k8s_worker.list().tabulate(columns=columns))
        elif output == "text":
            print(get_client().k8s_worker.list().tabulate(columns=columns,
                  style='plain', display_headers=False))
        else:
            print(get_client().k8s_worker.list().json)

    def get(self, k8sworker_id):
        """Retrieve a K8s Worker

        :param k8sworker_id: the worker ID
        """
        worker = get_client().k8s_worker.get(worker_id=k8sworker_id).json
        print(
                yaml.dump(yaml.load(json.dumps(worker), Loader=yaml.FullLoader))
        )

    def delete(self, k8sworker_id):
        """Delete a K8s Worker

        :param k8sworker_id: the worker ID
        """
        print(get_client().k8s_worker.delete(worker_id=k8sworker_id))

    def set_storage(self, k8sworker_id=None, persistent_disks=None, ephemeral_disks=None):
        """Set Storage

        :param k8sworker_id: the worker ID
        :param persistent_disks: a comma separated list of zero or more persistent disks, e.g. "/dev/nvme2n1"
        :param ephemeral_disks: a comma separated list of zero or more ephemeral_disks disks, e.g. "/dev/nvme1n1"
        """

        p_disks = persistent_disks.split(',')
        e_disks = ephemeral_disks.split(',')

        print(get_client().k8s_worker.set_storage(worker_id=k8sworker_id, persistent_disks=p_disks, ephemeral_disks=e_disks))

<<<<<<< HEAD
    def wait_for_status(self, worker_id, status=[], timeout_secs=1200):
=======
   def wait_for_status(self, worker_id, status=[], timeout_secs=1200):
>>>>>>> 719e9fa1
        """
        Wait for Worker to have one or more statuses
        :param worker_id: Worker id with format: /api/v1/workers/[0-9]+
        :param status: status(es) to wait for with format: ['status1', 'status2', 'statusn'] - set to [] to wait for item to be deleted
        :param timeout_secs: how many secs to wait before exiting
        :returns True/False if status was found within timeout_secs. May raise APIException.
<<<<<<< HEAD

        See also: `hpecp k8sworker states`
        """
        worker_statuses = [WorkerK8sStatus[s] for s in status]

        client = get_client()
        try:
            success = client.k8s_worker.wait_for_status(
                            worker_id=worker_id, status=worker_statuses)
        except Exception as e:
            client.log.debug(e)
            success = False
        
        if not success:
            print("Failed to reach state(s) {} in {}".format(str(status), str(timeout_secs)))
            sys.exit(1)

    def statuses(self):
        """Return a list of valid statuses"""
        print([ s.name for s in WorkerK8sStatus ] )
=======
>>>>>>> 719e9fa1

        See also: `hpecp k8sworker states`
        """
        worker_statuses = [WorkerK8sStatus[s] for s in status]

        client = get_client()
        try:
            success = client.k8s_worker.wait_for_status(
                            worker_id=worker_id, status=worker_statuses)
        except Exception as e:
            client.log.debug(e)
            success = False
        
        if not success:
            print("Failed to reach state(s) {} in {}".format(str(status), str(timeout_secs)))
            sys.exit(1)

    def statuses(self):
        """Return a list of valid statuses"""
        print([ s.name for s in WorkerK8sStatus ] )
        
class K8sClusterProxy(object):
    def create(
        self,
        name,
        k8shosts_config,
        description=None,
        k8s_version=None,
        pod_network_range="10.192.0.0/12",
        service_network_range="10.96.0.0/12",
        pod_dns_domain="cluster.local",
        persistent_storage_local=False,
        persistent_storage_nimble_csi=False,
    ):
        """Create a K8s Cluster

        :param name: the cluster name
        :param k8shosts_config: k8s host ids and roles 'id1:master|worker,id2:master|worker,...'
        :param description: the cluster descripton
        :param k8s_version: e.g. 1.17.0
        :param pod_network_range: the pod network range, default='10.192.0.0/12'
        :param service_network_range: the service network range, default='10.96.0.0/12'
        :param pod_dns_domain: the pod dns domain, default='cluster.local'
        :param persistent_storage_local: True/False
        :param persistent_storage_nimble_csi: True/False
        """

        host_config = [
            K8sClusterHostConfig.create_from_list(h.split(":"))
            for h in k8shosts_config.split(",")
        ]

        print(
            get_client().k8s_cluster.create(
                name=name,
                description=description,
                k8s_version=k8s_version,
                pod_network_range=pod_network_range,
                service_network_range=service_network_range,
                pod_dns_domain=pod_dns_domain,
                persistent_storage_local=persistent_storage_local,
                persistent_storage_nimble_csi=persistent_storage_nimble_csi,
                k8shosts_config=host_config,
            )
        )

    def list(self, all_columns=False, columns=["id", "name", "description", "status"]):
        """
        Print a table of K8s Clusters
        :param all_columns: (True/False) set to True to return all columns
        :param columns: (aaa) afadsfs
        """

        if all_columns:
            print(get_client().k8s_cluster.list().tabulate())
        else:
            print(get_client().k8s_cluster.list().tabulate(columns=columns))

    def get(self, k8scluster_id):
        """Retrieve a K8s Cluster

        :param k8scluster_id: the cluster ID
        """
        response = get_client().k8s_cluster.get(k8scluster_id=k8scluster_id).json
        print(
                yaml.dump(yaml.load(json.dumps(response), Loader=yaml.FullLoader))
        )

    def admin_kube_config(self, k8scluster_id):
        """Retrieve a K8s Cluster Admin Kube Config

        :param k8scluster_id: the cluster ID
        """
        cfg = get_client().k8s_cluster.get(k8scluster_id=k8scluster_id).json['admin_kube_config']
        print(cfg.replace('\\n', '\n'))

    def dashboard_url(self, k8scluster_id):
        """Retrieve a K8s Cluster Dashboard URL

        :param k8scluster_id: the cluster ID
        """
        url = get_client().k8s_cluster.get(k8scluster_id=k8scluster_id).json['dashboard_endpoint_access']
        print(url)

    def dashboard_token(self, k8scluster_id):
        """Retrieve a K8s Cluster Dashboard Token

        :param k8scluster_id: the cluster ID
        """
        token = get_client().k8s_cluster.get(k8scluster_id=k8scluster_id).json['dashboard_token']
        print(base64.b64decode(token).decode('utf-8'))

    def delete(self, k8scluster_id):
        """Delete a K8s Cluster

        :param k8scluster_id: the cluster ID
        """
        print(get_client().k8s_cluster.delete(k8scluster_id=k8scluster_id))

    def wait_for_status(self, k8scluster_id, status=[], timeout_secs=60):
        """
        Wait for K8s Cluster to have one or more statuses
        :param k8scluster_id: Cluster id with format: /api/v2/k8scluster/[0-9]+
        :param status: status(es) to wait for with format: ['status1', 'status2', 'statusn']
        :param timeout_secs: how many secs to wait before exiting
        :returns True/False if status was found within timeout_secs. May raise APIException.
        """
        cluster_status = [K8sClusterStatus[s] for s in status]
        get_client().k8s_cluster.wait_for_status(
            k8scluster_id=k8scluster_id, status=cluster_status
        )

    def statuses(self):
        """Return a list of valid statuses"""
        print([s.name for s in K8sClusterStatus])


class LockProxy(object):
    def get(self, output="yaml"):
        """Get the system and user locks
        :param output: how to display the output ['yaml'|'json']
        """
        response = get_client().lock.get()

        if output == "yaml":
            print(yaml.dump(
                yaml.load(json.dumps(response), Loader=yaml.FullLoader)))
        else:
            print(response)

    def list(self, output="yaml"):
        """Get the system and user locks
        :param output: how to display the output ['yaml'|'json']
        """
        self.get(output=output)

    def create(self, reason):
        """Create a lock"""
        get_client().lock.create(reason)
        print('Done')

    def delete(self, lock_id):
        """Delete a user lock"""
        print(get_client().lock.delete(lock_id))

    def delete_all(self, timeout_secs=300):
        """Delete all locks"""
        print(get_client().lock.delete_all(timeout_secs=300))


class LicenseProxy(object):
    def platform_id(self):
        """Get the platform ID
        """
        print(get_client().license.platform_id())

    def list(self, output="yaml", license_key_only=False):
        """Retrieve the list of licenses

        :param output: how to display the output ['yaml'|'json']
        """
        response = get_client().license.list()
        if license_key_only:
            response = [
                str(unicode(li['LicenseKey'])) for li in response['Licenses']]
            print(response)
        else:
            if output == "yaml":
                print(yaml.dump(
                    yaml.load(json.dumps(response), Loader=yaml.FullLoader)))
            else:
                print(json.dumps(response))

    def register(self, server_filename):
        """Register a license

        :param server_filename: Filepath to the license on the server, e.g. '/srv/bluedata/license/LICENSE-1.txt'
        """
        get_client().license.register(server_filename=server_filename)
        print("Done.")

    def upload_with_ssh_key(self, server_filename, ssh_key_file=None,
                            ssh_key_data=None, license_file=None,
                            base64enc_license_data=None):
        """Not implemented yet!

        TODO:
        assert ssh_key_file or ssh_key_data argument is provided
        assert license_file or base64enc_license_data argument is provided

        Workaround:
         - scp your license to '/srv/bluedata/license/' on the controller
         - run client.license.register(server_filename) to register the license
        """
        raise Exception("Not implemented yet! Workaround: scp your license to '/srv/bluedata/license/'")

    def upload_with_ssh_pass(self, server_filename, ssh_username, ssh_password,
                             license_file=None, base64enc_license_data=None):
        """Not implemented yet!

        TODO:
        assert ssh_key_file or ssh_key_data argument is provided
        assert license_file or base64enc_license_data argument is provided

        Workaround:
         - scp your license to '/srv/bluedata/license/' on the controller
         - run client.license.register(server_filename) to register the license
        """
        raise Exception("Not implemented yet! Workaround: scp your license to '/srv/bluedata/license/'")

    def delete(self, license_key):
        """Delete a license by LicenseKey

        :param license_key: The license key, e.g. '1234 1234 ... 1234 "SOMETEXT"'

        TIP: use `hpecp license list --license_key_only True` to get the license key
        """
        get_client().license.delete(license_key=license_key)
        print('Delete submitted - verify with: `hpecp license list`')

    def delete_all(self):
        """Delete all licenses"""
        response = get_client().license.list()
        all_license_keys = [
            str(unicode(li['LicenseKey'])) for li in response['Licenses']]
        for licence_key in all_license_keys:
            get_client().license.delete(license_key=licence_key)
        print('Delete submitted - verify with: `hpecp license list`')


class HttpClientProxy(object):

    def get(self, url):
        """Make HTTP GET request

        Example:

            hpecp httpclient get /api/v1/workers
        """
        response = get_client()._request(url, http_method='get',
                                         description='CLI HTTP GET')
        print(response.text)

    def delete(self, url):
        """Make HTTP DELETE request

        Example:

            hpecp httpclient delete /api/v1/workers/1
        """
        response = get_client()._request(url, http_method='delete',
                                         description='CLI HTTP DELETE')
        print(response.text)

    def post(self, url, json_file=''):
        """Make HTTP POST request

        Example:

            cat > my.json <<-EOF
            {
                "external_identity_server":  {
                    "bind_pwd":"5ambaPwd@",
                    "user_attribute":"sAMAccountName",
                    "bind_type":"search_bind",
                    "bind_dn":"cn=Administrator,CN=Users,DC=samdom,DC=example,DC=com",
                    "host":"10.1.0.77",
                    "security_protocol":"ldaps",
                    "base_dn":"CN=Users,DC=samdom,DC=example,DC=com",
                    "verify_peer": false,
                    "type":"Active Directory",
                    "port":636
                }
            }
            EOF

            hpecp httpclient post /api/v2/config/auth --json-file my.json
        """
        with open(json_file, 'r') as f:
            data = json.load(f)

        response = get_client()._request(url, http_method='post', data=data, description='CLI HTTP POST')
        print(response.text)


class UserProxy():
    def create(
        self,
        name,
        description,
        is_external=False,
    ):
        """Create a User

        :param name: the user name
        :param description: the user descripton

        """
        try:
            user_id = get_client().user.create(name = name, description = description, is_external = is_external)
            print(user_id)
        except APIItemConflictException:
            print("User already exists.")
            sys.exit(1)


        #raise NotImplementedError


class AutoComplete():
    """Example Usage:

    hpecp autocomplete bash > hpecp-bash.sh && source hpecp-bash.sh
    """
    def bash(self):
        print("""_hpecp_complete()
{
    local cur prev BASE_LEVEL

    COMPREPLY=()
    cur=${COMP_WORDS[COMP_CWORD]}
    prev=${COMP_WORDS[COMP_CWORD-1]}

    COMP_WORDS_AS_STRING=$(IFS=, ; echo "${COMP_WORDS[*]}")

    case "$COMP_WORDS_AS_STRING" in

        ###############
        ### gateway ###
        ###############

        *"hpecp,gateway,create-with-ssh-key"*)
            COMPREPLY=( $(compgen \
                        -f -W "--ip --proxy-node-hostname --ssh-key --ssh-key-file --tags" \
                        -- $cur) )
            ;;
        *"hpecp,gateway"*)
            COMPREPLY=( $(compgen \
                        -W "create-with-ssh-key create-with-ssh-password delete get list states wait-for-delete wait-for-state" \
                        -- $cur) )
            ;;

        ###############
        ### k8sworker ###
        ###############

        *"hpecp,k8sworker,create-with-ssh-key"*)
            COMPREPLY=( $(compgen \
                        -f  -W "--ip --ssh-key --ssh-key-file --tags" \
                        -- $cur) )
            ;;
        *"hpecp,k8sworker"*)
            COMPREPLY=( $(compgen \
                        -W "create-with-ssh-key delete get list " \
                        -- $cur) )
            ;;


        ###############
        ### license ###
        ###############

        *"hpecp,license"*)
            COMPREPLY=( $(compgen \
                        -W "delete delete-all list platform-id register upload-with-ssh-key upload-with-ssh-pass" \
                        -- $cur) )
            ;;

        ####################
        ### autocomplete ###
        ####################

        *"hpecp,autocomplete,bash"*)
            COMPREPLY=( )
            ;;
        *"hpecp,autocomplete"*)
            COMPREPLY=( $(compgen \
                        -W "bash" \
                        -- $cur) )
            ;;
        *"hpecp"*)
            COMPREPLY=( $(compgen \
                      -W "autocomplete configure-cli gateway httpclient k8scluster k8sworker license lock" \
                      -- $cur) )
            ;;
    esac

    return 0

} &&
complete -F _hpecp_complete hpecp
        """)


def configure_cli():

    controller_api_host = None
    controller_api_port = None
    controller_use_ssl = None
    controller_verify_ssl = None
    controller_warn_ssl = None
    controller_username = None
    controller_password = None

    config_path = os.path.join(os.path.expanduser("~"), ".hpecp.conf")

    if os.path.exists(config_path):
        config_reader = ContainerPlatformClient.create_from_config_file()
        controller_api_host = config_reader.api_host
        controller_api_port = config_reader.api_port
        controller_use_ssl = config_reader.use_ssl
        controller_verify_ssl = config_reader.verify_ssl
        controller_warn_ssl = config_reader.warn_ssl
        controller_username = config_reader.username
        controller_password = config_reader.password

    sys.stdout.write("Controller API Host [{}]: ".format(controller_api_host))
    tmp = input()
    if tmp != '':
        controller_api_host = tmp

    sys.stdout.write("Controller API Port [{}]: ".format(controller_api_port))
    tmp = input()
    if tmp != '':
        controller_api_port = tmp

    sys.stdout.write("Controller uses ssl (True|False) [{}]: ".format(controller_use_ssl))
    tmp = input()
    if tmp != '':
        controller_use_ssl = tmp

    sys.stdout.write("Controller verify ssl (True|False) [{}]: ".format(controller_verify_ssl))
    tmp = input()
    if tmp != '':
        controller_verify_ssl = tmp

    sys.stdout.write("Controller warn ssl (True|False) [{}]: ".format(controller_warn_ssl))
    tmp = input()
    if tmp != '':
        controller_warn_ssl = tmp

    sys.stdout.write("Controller Username [{}]: ".format(controller_username))
    tmp = input()
    if tmp != '':
        controller_username = tmp

    sys.stdout.write("Controller Password [{}]: ".format(controller_password))
    tmp = input()
    if tmp != '':
        controller_password = tmp

    config = configparser.ConfigParser()
    config['default'] = OrderedDict()
    config['default']['api_host'] = controller_api_host
    config['default']['api_port'] = str(controller_api_port)
    config['default']['use_ssl'] = str(controller_use_ssl)
    config['default']['verify_ssl'] = str(controller_verify_ssl)
    config['default']['warn_ssl'] = str(controller_warn_ssl)
    config['default']['username'] = controller_username
    config['default']['password'] = controller_password

    with open(config_path, 'w') as config_file:
        config.write(config_file)

class CLI(object):
    def __init__(self):
        self.k8sworker = K8sWorkerProxy()
        self.k8scluster = K8sClusterProxy()
        self.gateway = GatewayProxy()
        self.lock = LockProxy()
        self.license = LicenseProxy()
        self.httpclient = HttpClientProxy()
        self.autocomplete = AutoComplete()
        self.configure_cli = configure_cli


if __name__ == "__main__":
    fire.Fire(CLI)<|MERGE_RESOLUTION|>--- conflicted
+++ resolved
@@ -271,18 +271,13 @@
 
         print(get_client().k8s_worker.set_storage(worker_id=k8sworker_id, persistent_disks=p_disks, ephemeral_disks=e_disks))
 
-<<<<<<< HEAD
     def wait_for_status(self, worker_id, status=[], timeout_secs=1200):
-=======
-   def wait_for_status(self, worker_id, status=[], timeout_secs=1200):
->>>>>>> 719e9fa1
         """
         Wait for Worker to have one or more statuses
         :param worker_id: Worker id with format: /api/v1/workers/[0-9]+
         :param status: status(es) to wait for with format: ['status1', 'status2', 'statusn'] - set to [] to wait for item to be deleted
         :param timeout_secs: how many secs to wait before exiting
         :returns True/False if status was found within timeout_secs. May raise APIException.
-<<<<<<< HEAD
 
         See also: `hpecp k8sworker states`
         """
@@ -303,24 +298,6 @@
     def statuses(self):
         """Return a list of valid statuses"""
         print([ s.name for s in WorkerK8sStatus ] )
-=======
->>>>>>> 719e9fa1
-
-        See also: `hpecp k8sworker states`
-        """
-        worker_statuses = [WorkerK8sStatus[s] for s in status]
-
-        client = get_client()
-        try:
-            success = client.k8s_worker.wait_for_status(
-                            worker_id=worker_id, status=worker_statuses)
-        except Exception as e:
-            client.log.debug(e)
-            success = False
-        
-        if not success:
-            print("Failed to reach state(s) {} in {}".format(str(status), str(timeout_secs)))
-            sys.exit(1)
 
     def statuses(self):
         """Return a list of valid statuses"""
