--- conflicted
+++ resolved
@@ -40,11 +40,8 @@
     ContainerPlatformClient,
     ContainerPlatformClientException,
 )
-<<<<<<< HEAD
 from hpecp.catalog import Catalog
 from hpecp.exceptions import APIItemNotFoundException
-=======
->>>>>>> 0c4791c2
 from hpecp.gateway import Gateway, GatewayStatus
 from hpecp.k8s_cluster import K8sClusterHostConfig, K8sClusterStatus
 from hpecp.k8s_worker import WorkerK8sStatus
