#!/usr/bin/env python3

"""Prototype for HPE Container Platform API."""

import base64
import configparser
import json
import os
import sys
from collections import OrderedDict

import fire
import jmespath
import yaml

<<<<<<< HEAD
=======
from hpecp.logger import Logger

from hpecp.gateway import (
    Gateway,
    GatewayStatus,
)
from hpecp.k8s_cluster import (
    K8sClusterHostConfig,
    K8sClusterStatus,
)
from hpecp.user import User
>>>>>>> 951198af
from hpecp import (
    APIException,
    APIItemConflictException,
    ContainerPlatformClient,
    ContainerPlatformClientException,
)
from hpecp.gateway import Gateway, GatewayStatus
from hpecp.k8s_cluster import K8sClusterHostConfig, K8sClusterStatus
from hpecp.k8s_worker import WorkerK8sStatus

if sys.version_info[0] >= 3:
    unicode = str

_log = Logger().get_logger(__file__)

PROFILE = os.getenv("PROFILE", "default",)

_log.debug(
    "PROFILE envirionment variable exists with value '{}'".format(PROFILE)
)

if "HPECP_CONFIG_FILE" in os.environ:
    HPECP_CONFIG_FILE = os.getenv("HPECP_CONFIG_FILE")
    _log.debug(
        "HPECP_CONFIG_FILE envirionment variable exists with value '{}'".format(
            HPECP_CONFIG_FILE
        )
    )
else:
    HPECP_CONFIG_FILE = "~/.hpecp.conf"
    _log.debug(
        "HPECP_CONFIG_FILE envirionment variable not found, setting to '{}'".format(
            HPECP_CONFIG_FILE
        )
    )


def get_client():
    """Utility function to retrieve an authenticated client object"""
    try:
        client = ContainerPlatformClient.create_from_config_file(
            config_file=HPECP_CONFIG_FILE, profile=PROFILE,
        )
        client.create_session()
        return client
    except APIException as e:
        print(e.message)
        sys.exit(1)
    except ContainerPlatformClientException as e:
        print(e.message)
        sys.exit(1)


class GatewayProxy(object):
    def create_with_ssh_key(
        self,
        ip,
        proxy_node_hostname,
        ssh_key=None,
        ssh_key_file=None,
        tags=[],
    ):
        """Create a Gateway using SSH key authentication

        :param ip: The IP address of the proxy host.  Used for internal communication.
        :param proxy_node_hostname: Clients will access cluster services will be accessed using this name.
        :param ssh_key: The ssh key data as a string.  Alternatively, use the ssh_key_file parameter.
        :param ssh_key_file: The file path to the ssh key.  Alternatively, use the ssh_key parameter.
        :param tags: Tags to use, e.g. "{ 'tag1': 'foo', 'tag2', 'bar' }".
        """

        if ssh_key is None and ssh_key_file is None:
            print("Either ssh_key or ssh_key_file must be provided")
            sys.exit(1)

        if ssh_key is not None and ssh_key_file is not None:
            print("Either ssh_key or ssh_key_file must be provided")
            sys.exit(1)

        if ssh_key_file is not None:
            with open(ssh_key_file) as f:
                ssh_key_data = f.read()

        try:
            gateway_id = get_client().gateway.create_with_ssh_key(
                ip=ip,
                proxy_node_hostname=proxy_node_hostname,
                ssh_key_data=ssh_key_data,
                tags=tags,
            )
            print(gateway_id)
        except APIItemConflictException:
            print("Gateway already exists.")
            sys.exit(1)

    def create_with_ssh_password(self,):
        """Not yet implemented"""
        raise NotImplementedError("Not yet implemented")

    def get(
        self, gateway_id, output="yaml",
    ):
        """Retrieve a Gateway by Id

        :param gateway_id: the id of the gateway with format: '/api/v1/workers/[0-9]+'
        :param output: how to display the output ['yaml'|'json']
        """
        response = get_client().gateway.get(gateway_id)
        if output == "yaml":
            print(
                yaml.dump(
                    yaml.load(
                        json.dumps(response.json), Loader=yaml.FullLoader,
                    )
                )
            )
        else:
            print(response.json)

    def list(
        self, output="table", columns=Gateway.default_display_fields, query={}
    ):
        """Retrieve the list of Gateways

        :param output: how to display the output [text|table|json]
        """
        if output == "table":
            print(get_client().gateway.list().tabulate(columns=columns))
        elif output == "text":
            print(
                get_client()
                .gateway.list()
                .tabulate(
                    columns=columns, style="plain", display_headers=False,
                )
            )
        else:
            data = get_client().gateway.list().json
            if query:
                print(jmespath.search(query, data))
            print(data)

    def delete(
        self, gateway_id, wait_for_delete_secs=0,
    ):
        """Retrieve a Gateway by Id

        :param gateway_id: the id of the gateway with format: '/api/v1/workers/[0-9]+'
        :param wait_for_delete_secs: if 0 return immediately after calling delete

        wait_for_delete_secs > 0 `calls wait_for_delete()`
        """
        try:
            get_client().gateway.delete(gateway_id)
        except APIException as e:
            print(e.message)
            sys.exit(1)

        if wait_for_delete_secs > 0:
            self.wait_for_delete(
                gateway_id=gateway_id, timeout_secs=wait_for_delete_secs,
            )

    def wait_for_delete(
        self, gateway_id, timeout_secs=1200,
    ):
        """
        Wait for Gateway to be deleted
        :param gateway_id: Cluster id with format: /api/v1/workers/[0-9]+
        :param timeout_secs: how many secs to wait before exiting
        :returns True if gateway was deleted within timeout_secs.
        """
        self.wait_for_state(
            gateway_id=gateway_id, timeout_secs=timeout_secs,
        )

    def wait_for_state(
        self, gateway_id, states=[], timeout_secs=1200,
    ):
        """
        Wait for Gateway to have one or more statuses
        :param gateway_id: Cluster id with format: /api/v1/workers/[0-9]+
        :param status: status(es) to wait for with format: ['status1', 'status2', 'statusn'] - set to [] to wait for item to be deleted
        :param timeout_secs: how many secs to wait before exiting
        :returns True/False if status was found within timeout_secs. May raise APIException.

        See also: `hpecp gateway states`
        """
        gateway_states = [GatewayStatus[s] for s in states]

        try:
            success = get_client().gateway.wait_for_state(
                gateway_id=gateway_id, state=gateway_states,
            )
        except Exception:
            success = False

        if not success:
            print(
                "Failed to reach state(s) {} in {}".format(
                    str(states), str(timeout_secs),
                )
            )
            sys.exit(1)

    def states(self,):
        """Return a list of valid states"""
        print([s.name for s in GatewayStatus])


class K8sWorkerProxy(object):
    def create_with_ssh_key(
        self, ip=None, ssh_key=None, ssh_key_file=None, tags=[],
    ):
        """Create a K8s Worker using SSH key authentication

        :param ip: The IP address of the host.  Used for internal communication.
        :param ssh_key: The ssh key data as a string.  Alternatively, use the ssh_key_file parameter.
        :param ssh_key_file: The file path to the ssh key.  Alternatively, use the ssh_key parameter.
        :param tags: Tags to use, e.g. "{ 'tag1': 'foo', 'tag2', 'bar' }".
        """
        if ssh_key is None and ssh_key_file is None:
            print("Either ssh_key or ssh_key_file must be provided")
            sys.exit(1)

        if ssh_key is not None and ssh_key_file is not None:
            print("Either ssh_key or ssh_key_file must be provided")
            sys.exit(1)

        if ssh_key_file is not None:
            with open(ssh_key_file) as f:
                ssh_key_data = f.read()

        try:
            worker_id = get_client().k8s_worker.create_with_ssh_key(
                ip=ip, ssh_key_data=ssh_key_data, tags=tags,
            )
            print(worker_id)
        except APIItemConflictException:
            print("Worker already exists.")
            sys.exit(1)

    def create_with_ssh_password(self,):
        """Not yet implemented"""
        raise NotImplementedError("Not yet implemented")

    def list(
        self, all_columns=False, columns=["id", "description"], output="table",
    ):
        """Print a table of K8s Workers

        :param all_columns: (True/False) set to True to return all columns
        :param columns: (aaa) afadsfs
        :param output: how to display the output [text|table|json]
        """
        if output == "table":
            print(get_client().k8s_worker.list().tabulate(columns=columns))
        elif output == "text":
            print(
                get_client()
                .k8s_worker.list()
                .tabulate(
                    columns=columns, style="plain", display_headers=False
                )
            )
        else:
            print(get_client().k8s_worker.list().json)

    def get(
        self, k8sworker_id,
    ):
        """Retrieve a K8s Worker

        :param k8sworker_id: the worker ID
        """
        worker = get_client().k8s_worker.get(worker_id=k8sworker_id).json
        print(
            yaml.dump(yaml.load(json.dumps(worker), Loader=yaml.FullLoader,))
        )

    def delete(
        self, k8sworker_id,
    ):
        """Delete a K8s Worker

        :param k8sworker_id: the worker ID
        """
        print(get_client().k8s_worker.delete(worker_id=k8sworker_id))

    def set_storage(
        self, k8sworker_id=None, persistent_disks=None, ephemeral_disks=None,
    ):
        """Set Storage

        :param k8sworker_id: the worker ID
        :param persistent_disks: a comma separated list of zero or more persistent disks, e.g. "/dev/nvme2n1"
        :param ephemeral_disks: a comma separated list of zero or more ephemeral_disks disks, e.g. "/dev/nvme1n1"
        """

        p_disks = persistent_disks.split(",")
        e_disks = ephemeral_disks.split(",")

        print(
            get_client().k8s_worker.set_storage(
                worker_id=k8sworker_id,
                persistent_disks=p_disks,
                ephemeral_disks=e_disks,
            )
        )

    def wait_for_status(
        self, worker_id, status=[], timeout_secs=1200,
    ):
        """
        Wait for Worker to have one or more statuses
        :param worker_id: Worker id with format: /api/v1/workers/[0-9]+
        :param status: status(es) to wait for with format: ['status1', 'status2', 'statusn'] - set to [] to wait for item to be deleted
        :param timeout_secs: how many secs to wait before exiting
        :returns True/False if status was found within timeout_secs. May raise APIException.

        See also: `hpecp k8sworker states`
        """
        worker_statuses = [WorkerK8sStatus[s] for s in status]

        client = get_client()
        try:
            success = client.k8s_worker.wait_for_status(
                worker_id=worker_id,
                status=worker_statuses,
                timeout_secs=timeout_secs,
            )
        except Exception as e:
            client.log.debug(e)
            success = False

        if not success:
            print(
                "Failed to reach state(s) {} in {}".format(
                    str(status), str(timeout_secs),
                )
            )
            sys.exit(1)

    def statuses(self,):
        """Return a list of valid statuses"""
        print([s.name for s in WorkerK8sStatus])


class K8sClusterProxy(object):
    def create(
        self,
        name,
        k8shosts_config,
        description=None,
        k8s_version=None,
        pod_network_range="10.192.0.0/12",
        service_network_range="10.96.0.0/12",
        pod_dns_domain="cluster.local",
        persistent_storage_local=False,
        persistent_storage_nimble_csi=False,
    ):
        """Create a K8s Cluster

        :param name: the cluster name
        :param k8shosts_config: k8s host ids and roles 'id1:master|worker,id2:master|worker,...'
        :param description: the cluster descripton
        :param k8s_version: e.g. 1.17.0
        :param pod_network_range: the pod network range, default='10.192.0.0/12'
        :param service_network_range: the service network range, default='10.96.0.0/12'
        :param pod_dns_domain: the pod dns domain, default='cluster.local'
        :param persistent_storage_local: True/False
        :param persistent_storage_nimble_csi: True/False
        """

        host_config = [
            K8sClusterHostConfig.create_from_list(h.split(":"))
            for h in k8shosts_config.split(",")
        ]

        print(
            get_client().k8s_cluster.create(
                name=name,
                description=description,
                k8s_version=k8s_version,
                pod_network_range=pod_network_range,
                service_network_range=service_network_range,
                pod_dns_domain=pod_dns_domain,
                persistent_storage_local=persistent_storage_local,
                persistent_storage_nimble_csi=persistent_storage_nimble_csi,
                k8shosts_config=host_config,
            )
        )

    def list(
        self,
        all_columns=False,
        columns=["id", "name", "description", "status"],
    ):
        """
        Print a table of K8s Clusters
        :param all_columns: (True/False) set to True to return all columns
        :param columns: (aaa) afadsfs
        """

        if all_columns:
            print(get_client().k8s_cluster.list().tabulate())
        else:
            print(get_client().k8s_cluster.list().tabulate(columns=columns))

    def get(
        self, k8scluster_id,
    ):
        """Retrieve a K8s Cluster

        :param k8scluster_id: the cluster ID
        """
        response = (
            get_client().k8s_cluster.get(k8scluster_id=k8scluster_id).json
        )
        print(
            yaml.dump(yaml.load(json.dumps(response), Loader=yaml.FullLoader,))
        )

    def admin_kube_config(
        self, k8scluster_id,
    ):
        """Retrieve a K8s Cluster Admin Kube Config

        :param k8scluster_id: the cluster ID
        """
        cfg = (
            get_client()
            .k8s_cluster.get(k8scluster_id=k8scluster_id)
            .json["admin_kube_config"]
        )
        print(cfg.replace("\\n", "\n",))

    def dashboard_url(
        self, k8scluster_id,
    ):
        """Retrieve a K8s Cluster Dashboard URL

        :param k8scluster_id: the cluster ID
        """
        url = (
            get_client()
            .k8s_cluster.get(k8scluster_id=k8scluster_id)
            .json["dashboard_endpoint_access"]
        )
        print(url)

    def dashboard_token(
        self, k8scluster_id,
    ):
        """Retrieve a K8s Cluster Dashboard Token

        :param k8scluster_id: the cluster ID
        """
        token = (
            get_client()
            .k8s_cluster.get(k8scluster_id=k8scluster_id)
            .json["dashboard_token"]
        )
        print(base64.b64decode(token).decode("utf-8"))

    def delete(
        self, k8scluster_id,
    ):
        """Delete a K8s Cluster

        :param k8scluster_id: the cluster ID
        """
        print(get_client().k8s_cluster.delete(k8scluster_id=k8scluster_id))

    def wait_for_status(
        self, k8scluster_id, status=[], timeout_secs=60,
    ):
        """
        Wait for K8s Cluster to have one or more statuses
        :param k8scluster_id: Cluster id with format: /api/v2/k8scluster/[0-9]+
        :param status: status(es) to wait for with format: ['status1', 'status2', 'statusn']
        :param timeout_secs: how many secs to wait before exiting
        :returns True/False if status was found within timeout_secs. May raise APIException.
        """
        cluster_status = [K8sClusterStatus[s] for s in status]

        try:
            success = get_client().k8s_cluster.wait_for_status(
                k8scluster_id=k8scluster_id,
                status=cluster_status,
                timeout_secs=timeout_secs,
            )
        except:
            success = False

        if not success:
            print(
                "Failed to reach state(s) {} in {}".format(
                    str(status), str(timeout_secs),
                )
            )
            sys.exit(1)

    def statuses(self,):
        """Return a list of valid statuses"""
        print([s.name for s in K8sClusterStatus])

    def k8s_supported_versions(
        self,
        output="json",
        major_filter=None,
        minor_filter=None,
        patch_filter=None,
    ):
        """
        Print a list of supported k8s versions

        :param output: how to print the output, 'json' or 'text'
        :param major_filter: only return versions matching major_filter
        :param minor_filter: only return versions matching minor_filter
        :param patch_filter: only return versions matching patch_filter

        Example::

        hpecp k8scluster k8s_supported_versions --major-filter 1 --minor-filter 17
        """
        assert output in [
            "json",
            "text",
        ], "'output' parameter ust be 'json' or 'text'"

        assert major_filter is None or isinstance(
            major_filter, int
        ), "'major_filter' if provided must be an int"
        assert minor_filter is None or isinstance(
            minor_filter, int
        ), "'minor_filter' if provided must be an int"
        assert patch_filter is None or isinstance(
            patch_filter, int
        ), "'patch_filter' if provided must be an int"

        vers = []
        for v in get_client().k8s_cluster.k8s_supported_versions():
            if (
                (
                    major_filter is not None
                    and not v.startswith(str(major_filter))
                )
                or (
                    minor_filter is not None
                    and not v.find("." + str(minor_filter) + ".") > 0
                )
                or (
                    patch_filter is not None
                    and not v.endswith(str(patch_filter))
                )
            ):
                continue
            else:
                vers.append(v)

        if output == "json":
            print(vers)
        else:
            print(" ".join(vers))


class LockProxy(object):
    def get(
        self, output="yaml",
    ):
        """Get the system and user locks
        :param output: how to display the output ['yaml'|'json']
        """
        response = get_client().lock.get()

        if output == "yaml":
            print(
                yaml.dump(
                    yaml.load(json.dumps(response), Loader=yaml.FullLoader,)
                )
            )
        else:
            print(response)

    def list(
        self, output="yaml",
    ):
        """Get the system and user locks
        :param output: how to display the output ['yaml'|'json']
        """
        self.get(output=output)

    def create(
        self, reason,
    ):
        """Create a lock"""
        get_client().lock.create(reason)
        print("Done")

    def delete(
        self, lock_id,
    ):
        """Delete a user lock"""
        print(get_client().lock.delete(lock_id))

    def delete_all(
        self, timeout_secs=300,
    ):
        """Delete all locks"""
        print(get_client().lock.delete_all(timeout_secs=300))


class LicenseProxy(object):
    def platform_id(self,):
        """Get the platform ID
        """
        print(get_client().license.platform_id())

    def list(
        self, output="yaml", license_key_only=False,
    ):
        """Retrieve the list of licenses

        :param output: how to display the output ['yaml'|'json']
        """
        response = get_client().license.list()
        if license_key_only:
            response = [
                str(unicode(li["LicenseKey"])) for li in response["Licenses"]
            ]
            print(response)
        else:
            if output == "yaml":
                print(
                    yaml.dump(
                        yaml.load(
                            json.dumps(response), Loader=yaml.FullLoader,
                        )
                    )
                )
            else:
                print(json.dumps(response))

    def register(
        self, server_filename,
    ):
        """Register a license

        :param server_filename: Filepath to the license on the server, e.g. '/srv/bluedata/license/LICENSE-1.txt'
        """
        get_client().license.register(server_filename=server_filename)
        print("Done.")

    def upload_with_ssh_key(
        self,
        server_filename,
        ssh_key_file=None,
        ssh_key_data=None,
        license_file=None,
        base64enc_license_data=None,
    ):
        """Not implemented yet!

        TODO:
        assert ssh_key_file or ssh_key_data argument is provided
        assert license_file or base64enc_license_data argument is provided

        Workaround:
         - scp your license to '/srv/bluedata/license/' on the controller
         - run client.license.register(server_filename) to register the license
        """
        raise Exception(
            "Not implemented yet! Workaround: scp your license to '/srv/bluedata/license/'"
        )

    def upload_with_ssh_pass(
        self,
        server_filename,
        ssh_username,
        ssh_password,
        license_file=None,
        base64enc_license_data=None,
    ):
        """Not implemented yet!

        TODO:
        assert ssh_key_file or ssh_key_data argument is provided
        assert license_file or base64enc_license_data argument is provided

        Workaround:
         - scp your license to '/srv/bluedata/license/' on the controller
         - run client.license.register(server_filename) to register the license
        """
        raise Exception(
            "Not implemented yet! Workaround: scp your license to '/srv/bluedata/license/'"
        )

    def delete(
        self, license_key,
    ):
        """Delete a license by LicenseKey

        :param license_key: The license key, e.g. '1234 1234 ... 1234 "SOMETEXT"'

        TIP: use `hpecp license list --license_key_only True` to get the license key
        """
        get_client().license.delete(license_key=license_key)
        print("Delete submitted - verify with: `hpecp license list`")

    def delete_all(self,):
        """Delete all licenses"""
        response = get_client().license.list()
        all_license_keys = [
            str(unicode(li["LicenseKey"])) for li in response["Licenses"]
        ]
        for licence_key in all_license_keys:
            get_client().license.delete(license_key=licence_key)
        print("Delete submitted - verify with: `hpecp license list`")


class HttpClientProxy(object):
    def get(
        self, url,
    ):
        """Make HTTP GET request

        Example:

            hpecp httpclient get /api/v1/workers
        """
        response = get_client()._request(
            url, http_method="get", description="CLI HTTP GET",
        )
        print(response.text)

    def delete(
        self, url,
    ):
        """Make HTTP DELETE request

        Example:

            hpecp httpclient delete /api/v1/workers/1
        """
        response = get_client()._request(
            url, http_method="delete", description="CLI HTTP DELETE",
        )
        print(response.text)

    def post(
        self, url, json_file="",
    ):
        """Make HTTP POST request

        Example:

            cat > my.json <<-EOF
            {
                "external_identity_server":  {
                    "bind_pwd":"5ambaPwd@",
                    "user_attribute":"sAMAccountName",
                    "bind_type":"search_bind",
                    "bind_dn":"cn=Administrator,CN=Users,DC=samdom,DC=example,DC=com",
                    "host":"10.1.0.77",
                    "security_protocol":"ldaps",
                    "base_dn":"CN=Users,DC=samdom,DC=example,DC=com",
                    "verify_peer": false,
                    "type":"Active Directory",
                    "port":636
                }
            }
            EOF

            hpecp httpclient post /api/v2/config/auth --json-file my.json
        """
        with open(json_file, "r",) as f:
            data = json.load(f)

        response = get_client()._request(
            url, http_method="post", data=data, description="CLI HTTP POST",
        )
        print(response.text)


class UserProxy:
    def create(
        self, name, description, is_external=False,
    ):
        """Create a User

        :param name: the user name
        :param description: the user descripton

        """
        try:
            user_id = get_client().user.create(
                name=name, description=description, is_external=is_external,
            )
            print(user_id)
        except APIItemConflictException:
            print("User already exists.")
            sys.exit(1)

    def list(
        self, output="table", columns=User.default_display_fields,
    ):
        """Retrieve the list of Users
        :param output: how to display the output [text|table|json]
        """
        if output == "table":
            print(get_client().user.list().tabulate(columns=columns))
        elif output == "text":
            print(
                get_client()
                .user.list()
                .tabulate(
                    columns=columns, style="plain", display_headers=False,
                )
            )
        else:
            print(get_client().user.list().json)
        # raise NotImplementedError


class AutoComplete:
    """Example Usage:

    hpecp autocomplete bash > hpecp-bash.sh && source hpecp-bash.sh
    """

    def bash(self,):
        print(
            """_hpecp_complete()
{
    local cur prev BASE_LEVEL

    COMPREPLY=()
    cur=${COMP_WORDS[COMP_CWORD]}
    prev=${COMP_WORDS[COMP_CWORD-1]}

    COMP_WORDS_AS_STRING=$(IFS=, ; echo "${COMP_WORDS[*]}")

    case "$COMP_WORDS_AS_STRING" in

        ###############
        ### gateway ###
        ###############

        *"hpecp,gateway,create-with-ssh-key"*)
            COMPREPLY=( $(compgen \
                        -f -W "--ip --proxy-node-hostname --ssh-key --ssh-key-file --tags" \
                        -- $cur) )
            ;;
        *"hpecp,gateway"*)
            COMPREPLY=( $(compgen \
                        -W "create-with-ssh-key create-with-ssh-password delete get list states wait-for-delete wait-for-state" \
                        -- $cur) )
            ;;

        ###############
        ### k8sworker ###
        ###############

        *"hpecp,k8sworker,create-with-ssh-key"*)
            COMPREPLY=( $(compgen \
                        -f  -W "--ip --ssh-key --ssh-key-file --tags" \
                        -- $cur) )
            ;;
        *"hpecp,k8sworker"*)
            COMPREPLY=( $(compgen \
                        -W "create-with-ssh-key delete get list " \
                        -- $cur) )
            ;;


        ###############
        ### license ###
        ###############

        *"hpecp,license"*)
            COMPREPLY=( $(compgen \
                        -W "delete delete-all list platform-id register upload-with-ssh-key upload-with-ssh-pass" \
                        -- $cur) )
            ;;

        ####################
        ### autocomplete ###
        ####################

        *"hpecp,autocomplete,bash"*)
            COMPREPLY=( )
            ;;
        *"hpecp,autocomplete"*)
            COMPREPLY=( $(compgen \
                        -W "bash" \
                        -- $cur) )
            ;;
        *"hpecp"*)
            COMPREPLY=( $(compgen \
                      -W "autocomplete configure-cli gateway httpclient k8scluster k8sworker license lock" \
                      -- $cur) )
            ;;
    esac

    return 0

} &&
complete -F _hpecp_complete hpecp
        """
        )


def configure_cli():

    controller_api_host = None
    controller_api_port = None
    controller_use_ssl = None
    controller_verify_ssl = None
    controller_warn_ssl = None
    controller_username = None
    controller_password = None

    config_path = os.path.join(os.path.expanduser("~"), ".hpecp.conf",)

    if os.path.exists(config_path):
        config_reader = ContainerPlatformClient.create_from_config_file()
        controller_api_host = config_reader.api_host
        controller_api_port = config_reader.api_port
        controller_use_ssl = config_reader.use_ssl
        controller_verify_ssl = config_reader.verify_ssl
        controller_warn_ssl = config_reader.warn_ssl
        controller_username = config_reader.username
        controller_password = config_reader.password

    sys.stdout.write("Controller API Host [{}]: ".format(controller_api_host))
    tmp = input()
    if tmp != "":
        controller_api_host = tmp

    sys.stdout.write("Controller API Port [{}]: ".format(controller_api_port))
    tmp = input()
    if tmp != "":
        controller_api_port = tmp

    sys.stdout.write(
        "Controller uses ssl (True|False) [{}]: ".format(controller_use_ssl)
    )
    tmp = input()
    if tmp != "":
        controller_use_ssl = tmp

    sys.stdout.write(
        "Controller verify ssl (True|False) [{}]: ".format(
            controller_verify_ssl
        )
    )
    tmp = input()
    if tmp != "":
        controller_verify_ssl = tmp

    sys.stdout.write(
        "Controller warn ssl (True|False) [{}]: ".format(controller_warn_ssl)
    )
    tmp = input()
    if tmp != "":
        controller_warn_ssl = tmp

    sys.stdout.write("Controller Username [{}]: ".format(controller_username))
    tmp = input()
    if tmp != "":
        controller_username = tmp

    sys.stdout.write("Controller Password [{}]: ".format(controller_password))
    tmp = input()
    if tmp != "":
        controller_password = tmp

    config = configparser.ConfigParser()
    config["default"] = OrderedDict()
    config["default"]["api_host"] = controller_api_host
    config["default"]["api_port"] = str(controller_api_port)
    config["default"]["use_ssl"] = str(controller_use_ssl)
    config["default"]["verify_ssl"] = str(controller_verify_ssl)
    config["default"]["warn_ssl"] = str(controller_warn_ssl)
    config["default"]["username"] = controller_username
    config["default"]["password"] = controller_password

    with open(config_path, "w",) as config_file:
        config.write(config_file)


class CLI(object):
    def __init__(self,):
        self.k8sworker = K8sWorkerProxy()
        self.k8scluster = K8sClusterProxy()
        self.gateway = GatewayProxy()
        self.lock = LockProxy()
        self.license = LicenseProxy()
        self.httpclient = HttpClientProxy()
        self.user = UserProxy()
        self.autocomplete = AutoComplete()
        self.configure_cli = configure_cli


if __name__ == "__main__":
    fire.Fire(CLI)<|MERGE_RESOLUTION|>--- conflicted
+++ resolved
@@ -13,8 +13,6 @@
 import jmespath
 import yaml
 
-<<<<<<< HEAD
-=======
 from hpecp.logger import Logger
 
 from hpecp.gateway import (
@@ -26,15 +24,13 @@
     K8sClusterStatus,
 )
 from hpecp.user import User
->>>>>>> 951198af
+
 from hpecp import (
     APIException,
     APIItemConflictException,
     ContainerPlatformClient,
     ContainerPlatformClientException,
 )
-from hpecp.gateway import Gateway, GatewayStatus
-from hpecp.k8s_cluster import K8sClusterHostConfig, K8sClusterStatus
 from hpecp.k8s_worker import WorkerK8sStatus
 
 if sys.version_info[0] >= 3:
@@ -849,7 +845,6 @@
             )
         else:
             print(get_client().user.list().json)
-        # raise NotImplementedError
 
 
 class AutoComplete:
