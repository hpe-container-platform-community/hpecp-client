--- conflicted
+++ resolved
@@ -36,7 +36,6 @@
 if sys.version_info[0] >= 3:
     unicode = str
 
-<<<<<<< HEAD
 from hpecp import (
     ContainerPlatformClient,
     ContainerPlatformClientException,
@@ -47,8 +46,6 @@
 from hpecp.k8s_cluster import K8sClusterHostConfig, K8sClusterStatus
 from hpecp.k8s_worker import WorkerK8sStatus
 from hpecp.gateway import Gateway, GatewayStatus
-=======
->>>>>>> df39673f
 
 PROFILE = os.getenv("PROFILE", "default")
 HPECP_CONFIG_FILE = os.getenv("HPECP_CONFIG_FILE", "~/.hpecp.conf")
@@ -274,7 +271,6 @@
 
         print(get_client().k8s_worker.set_storage(worker_id=k8sworker_id, persistent_disks=p_disks, ephemeral_disks=e_disks))
 
-<<<<<<< HEAD
     def wait_for_status(self, worker_id, status=[], timeout_secs=1200):
         """
         Wait for Worker to have one or more statuses
@@ -302,8 +298,6 @@
     def statuses(self):
         """Return a list of valid statuses"""
         print([ s.name for s in WorkerK8sStatus ] )
-=======
->>>>>>> df39673f
 
 class K8sClusterProxy(object):
     def create(
