# (C) Copyright [2020] Hewlett Packard Enterprise Development LP
#
# Permission is hereby granted, free of charge, to any person obtaining a
# copy of this software and associated documentation files (the "Software"),
# to deal in the Software without restriction, including without limitation
# the rights to use, copy, modify, merge, publish, distribute, sublicense,
# and/or sell copies of the Software, and to permit persons to whom the
# Software is furnished to do so, subject to the following conditions:
#
# The above copyright notice and this permission notice shall be included
# in all copies or substantial portions of the Software.
#
# THE SOFTWARE IS PROVIDED "AS IS", WITHOUT WARRANTY OF ANY KIND, EXPRESS OR
# IMPLIED, INCLUDING BUT NOT LIMITED TO THE WARRANTIES OF MERCHANTABILITY,
# FITNESS FOR A PARTICULAR PURPOSE AND NONINFRINGEMENT.  IN NO EVENT SHALL
# THE AUTHORS OR COPYRIGHT HOLDERS BE LIABLE FOR ANY CLAIM, DAMAGES OR
# OTHER LIABILITY, WHETHER IN AN ACTION OF CONTRACT, TORT OR OTHERWISE,
# ARISING FROM, OUT OF OR IN CONNECTION WITH THE SOFTWARE OR THE USE OR
# OTHER DEALINGS IN THE SOFTWARE.

"""HPE Container Platform Client."""

from __future__ import absolute_import

import json
import os
from configparser import SafeConfigParser

import requests
from six import raise_from

from .catalog import CatalogController
from .config import ConfigController
from .exceptions import (
    APIException,
    APIItemConflictException,
    APIItemNotFoundException,
    ContainerPlatformClientException,
)
from .gateway import GatewayController
from .k8s_cluster import K8sClusterController
from .k8s_worker import K8sWorkerController
from .license import LicenseController
from .lock import LockController
from .logger import Logger
from .role import RoleController
from .tenant import TenantController
from .user import UserController
import codecs

try:
    basestring
except NameError:
    basestring = str


class ContainerPlatformClient(object):
    """Client object for HPE Container Platform.

    This is the central object that users of this library work with.

    Parameters
    ----------
    username : str
        HPECP username
    password : str
        HPECP password
    api_host : str
        HPECP api_host
    api_port : int
        HPECP api_port
    use_ssl : bool:
        Connect to HPECP using SSL: True|False
    verify_ssl : bool|str
        See "https://requests.readthedocs.io/en/master/user/advanced/
        #ssl-cert-verification"
    warn_ssl : bool
        Disable ssl warnings

    Returns
    -------
    ContainerPlatformClient:
        An instance of ContainerPlatformClient

    Notes
    -----
    Instantiating the ContainerPlatformClient does not make any connection
    to the HPE Container Platform API. The initial connection would be made
    by calling the method :py:meth:`create_session`.

    See Also
    --------
    :py:meth:`create_from_config_file` for an alternative way to create a
    ContainerPlatformClient instance
    :py:meth:`create_from_env` for an alternative way to create a
    ContainerPlatformClient instance
    """

    @classmethod
    def create_from_config_file(
        cls, config_file="~/.hpecp.conf", profile=None
    ):
        """Create a ContainerPlatformClient object from a configuration file.

        Parameters
        ----------
        config_file : str
            The configuration filename and path
        profile : str
            If the configuration file has multiple profile sections, you
            can select the profile to use.

        Returns
        -------
        ContainerPlatformClient:
            An instance of ContainerPlatformClient is returned.

        Example
        -------
        Below is an example configuration file.

        [default]
        api_host = 127.0.0.1
        api_port = 8080
        use_ssl = True
        verify_ssl = False
        warn_ssl = False

        [demoserver]
        username = admin
        password = admin123
        """
        if profile is None:
            profile = "default"

        if config_file.startswith("~"):
            file_path = config_file[1:]
            file_path = file_path.lstrip("/")
            config_file = os.path.join(os.path.expanduser("~"), file_path)

        if not os.path.exists(config_file):
            raise ContainerPlatformClientException(
                "Could not find configuration file '{}'".format(config_file)
            )

        config = SafeConfigParser()
        config.readfp(codecs.open(config_file, "r", "utf8"))

        assert (
            profile in config.sections()
        ), "'{}' section not found in '{}'".format(profile, config_file)
        assert (
            "username" in config[profile] or "username" in config["default"]
        ), (
            "'username' not found in section '{}' or in "
            "the default section".format(profile)
        )
        assert (
            "password" in config[profile] or "password" in config["default"]
        ), (
            "'password' not found in section '{}' "
            "or in the default section".format(profile)
        )
        assert (
            "api_host" in config[profile] or "api_host" in config["default"]
        ), (
            "'api_host' not found in section '{}' or in "
            "the default section".format(profile)
        )
        assert (
            "api_port" in config[profile] or "api_port" in config["default"]
        ), (
            "'api_port' not found in section '{}' or in "
            "the default section".format(profile)
        )
        assert (
            "use_ssl" in config[profile] or "use_ssl" in config["default"]
        ), (
            "'use_ssl' not found in section '{}' or in"
            "the default section".format(profile)
        )
        assert (
            "verify_ssl" in config[profile]
            or "verify_ssl" in config["default"]
        ), (
            "'verify_ssl' not found in section '{}' or in"
            "the default section".format(profile)
        )
        assert (
            "warn_ssl" in config[profile] or "warn_ssl" in config["default"]
        ), (
            "'warn_ssl' not found in section '{}' or in"
            "the default section".format(profile)
        )

        def get_config_value(key, profile):
            if key in config[profile]:
                return config[profile][key]
            else:
                return config["default"][key]

        username = str(get_config_value("username", profile))
        password = str(get_config_value("password", profile))
        api_host = str(get_config_value("api_host", profile))
        api_port = int(get_config_value("api_port", profile))
        use_ssl = str(get_config_value("use_ssl", profile))
        verify_ssl = str(get_config_value("verify_ssl", profile))
        warn_ssl = str(get_config_value("warn_ssl", profile))

        if use_ssl == "False":
            use_ssl = False
        else:
            use_ssl = True

        # verify_ssl could be a path
        if verify_ssl == "False":
            verify_ssl = False

        if warn_ssl == "False":
            warn_ssl = False
        else:
            warn_ssl = True

        return cls(
            username,
            password,
            api_host,
            api_port,
            use_ssl,
            verify_ssl,
            warn_ssl,
        )

    @classmethod
    def create_from_env(cls):
        """Create an instance of ContainerPlatformClient from environment variables.

        Variables
        ---------
        HPECP_USERNAME
        HPECP_PASSWORD
        HPECP_API_HOST
        HPECP_API_PORT
        HPECP_USE_SSL
        HPECP_VERIFY_SSL
        HPECP_WARN_SSL

        See Also
        --------
        See ContainerPlatformClient
        :py:class:`constructor <ContainerPlatformClient>` for the paramaeter
        definitions.
        """
        if "HPECP_USERNAME" in os.environ:
            HPECP_USERNAME = os.environ["HPECP_USERNAME"]

        if "HPECP_PASSWORD" in os.environ:
            HPECP_PASSWORD = os.environ["HPECP_PASSWORD"]

        if "HPECP_API_HOST" in os.environ:
            HPECP_API_HOST = os.environ["HPECP_API_HOST"]

        if "HPECP_API_PORT" in os.environ:
            HPECP_API_PORT = os.environ["HPECP_API_PORT"]

        if "HPECP_USE_SSL" in os.environ:
            HPECP_USE_SSL = os.environ["HPECP_USE_SSL"]

        if "HPECP_VERIFY_SSL" in os.environ:
            HPECP_VERIFY_SSL = os.environ["HPECP_VERIFY_SSL"]

        if "HPECP_WARN_SSL" in os.environ:
            HPECP_WARN_SSL = os.environ["HPECP_WARN_SSL"]

        return cls(
            username=HPECP_USERNAME,
            password=HPECP_PASSWORD,
            api_host=HPECP_API_HOST,
            api_port=HPECP_API_PORT,
            use_ssl=HPECP_USE_SSL,
            verify_ssl=HPECP_VERIFY_SSL,
            warn_ssl=HPECP_WARN_SSL,
        )

    def __init__(
        self,
        username=None,
        password=None,
        api_host=None,
        api_port=8080,
        use_ssl=True,
        verify_ssl=True,
        warn_ssl=False,
    ):
        self._log = Logger().get_logger(self.__class__.__name__)

        if verify_ssl == "True":
            verify_ssl = True

        if verify_ssl == "False":
            verify_ssl = False

        # TODO add other fields, except password
        self._log.debug(
            "ContainerPlatformClient() created with username['{}']".format(
                username
            )
        )

        assert isinstance(
            username, basestring
        ), "'username' parameter must be of type string"
        assert isinstance(
            password, basestring
        ), "'password' parameter must be of type string"
        assert isinstance(
            api_host, basestring
        ), "'api_host' parameter must be of type string"
        assert isinstance(
            api_port, int
        ), "'api_port' parameter must be of type int"
        assert isinstance(
            use_ssl, bool
        ), "'use_ssl' parameter must be of type bool"
        assert isinstance(verify_ssl, bool) or (
            isinstance(verify_ssl, basestring)
            and os.access(verify_ssl, os.R_OK)
        ), (
            "'verify_ssl' parameter must be of type bool or point to a "
            "certificate file"
        )
        assert isinstance(
            warn_ssl, bool
        ), "'warn_ssl' parameter must be of type bool"

        self.username = username
        self.password = password
        self.api_host = api_host
        self.api_port = api_port
        self.use_ssl = use_ssl
        self.verify_ssl = verify_ssl
        self.warn_ssl = warn_ssl

        if self.use_ssl:
            scheme = "https"
        else:
            scheme = "http"

        self.base_url = "{}://{}:{}".format(
            scheme, self.api_host, self.api_port
        )

        # Register endpoint modules - see @property definitions at end of file
        # for each module
        self._tenant = TenantController(self)
        self._config = ConfigController(self)
        self._gateway = GatewayController(self)
        self._k8s_worker = K8sWorkerController(self)
        self._k8s_cluster = K8sClusterController(self)
        self._license = LicenseController(self)
        self._lock = LockController(self)
        self._user = UserController(self)
        self._catalog = CatalogController(self)
        self._role = RoleController(self)

    def create_session(self):
        """Create a session with the HPE CP controller.

        Returns
        -------
        ContainerPlatformClient
            An instance of ContainerPlatformClient is returned.

        Raises
        ------
        APIException
            for connection error to the HPE CP controller
            requests.exceptions.RequestException
            for exceptions that are not a connection error
        """
        url = self.base_url + "/api/v1/login"
        auth = {"name": self.username, "password": self.password}

        if self.warn_ssl is False:
            import urllib3

            urllib3.disable_warnings(urllib3.exceptions.InsecureRequestWarning)

        response = None
        try:
            self.log.debug("REQ: {} : {} {}".format("Login", "post", url))
            response = requests.post(url, json=auth, verify=self.verify_ssl)
            response.raise_for_status()

        except requests.exceptions.ConnectionError as e:
            self.log.debug(
                "RES: {} : {} {} {}".format("Login", "post", url, str(e))
            )
            msg = (
                "Could not connect to controller - set LOG_LEVEL=DEBUG to "
                "see more detail."
            )
            raise_from(
                APIException(
                    message=msg, request_method="post", request_url=url,
                ),
                None,
            )

        except requests.exceptions.RequestException as e:
            if response is not None:
                self.log.error("Auth Response: " + response.text)
            else:
                self.log.error(e)
            raise

        self.session_headers = response.headers
        self.session_id = response.headers["location"]

        return self

    def _request_headers(self):

        headers = {
            "accept": "application/json",
            "X-BDS-SESSION": self.session_id,
            "cache-control": "no-cache",
            "content-type": "application/json",
        }
        return headers

    def _request(
        self,
        url,
        http_method="get",
        data={},
        description="",
        create_auth_headers=True,
        additional_headers={},
    ):
<<<<<<< HEAD
        """Wrapper method to make HTTP requests to the API host.
=======
        """Makes HTTP requests to the API host.
>>>>>>> 9d7d61ed

        Parameters
        ----------
        url : str
            This will be suffixed to the API host's address.
            Example '/api/v1/catalog/[0-9]+'
        http_method : str, optional
            HTTP method to be executed, by default "get"
        data : dict, optional
            Request payload (applicable for "post", "put"), by default {}
        description : str, optional
            Brief description about the request. , by default ""
        create_auth_headers : bool, optional
            By default True
        additional_headers : dict, optional
            Any additonal headers to be passed while making the request,
            by default {}

        Returns
        -------
        Response
            The http response object

        Raises
        ------
        APIItemNotFoundException
        APIItemConflictException
        APIException
        """
        if create_auth_headers:
            headers = self._request_headers()
        else:
            headers = {}

        all_headers = {}
        all_headers.update(headers)
        all_headers.update(additional_headers)

        url = url = self.base_url + url

        if self.warn_ssl is False:
            import urllib3

            urllib3.disable_warnings(urllib3.exceptions.InsecureRequestWarning)

        try:
            if http_method == "get":
                self.log.debug(
                    "REQ: {} : {} {}".format(description, http_method, url)
                )
                response = requests.get(
                    url, headers=all_headers, verify=self.verify_ssl
                )
            elif http_method == "put":
                self.log.debug(
                    "REQ: {} : {} {} {}".format(
                        description, http_method, url, data
                    )
                )
                response = requests.put(
                    url,
                    headers=all_headers,
                    data=json.dumps(data),
                    verify=self.verify_ssl,
                )
            elif http_method == "post":
                self.log.debug(
                    "REQ: {} : {} {} {}".format(
                        description, http_method, url, data
                    )
                )
                response = requests.post(
                    url,
                    headers=all_headers,
                    data=json.dumps(data),
                    verify=self.verify_ssl,
                )
            elif http_method == "delete":
                self.log.debug(
                    "REQ: {} : {} {}".format(description, http_method, url)
                )
                response = requests.delete(
                    url, headers=all_headers, verify=self.verify_ssl
                )

            response.raise_for_status()
        except requests.exceptions.RequestException:
            try:
                response_info = response.json()
            except Exception:
                response_info = response.text
            else:
                response_info = ""

            if response.status_code == 404:
                # This is expected for some method calls so do not log as an
                # error
                self.log.debug(
                    "{} : {} {} REQ: {}".format(
                        description, http_method, url, json.dumps(data)
                    )
                )
                raise APIItemNotFoundException(
                    message=response_info,
                    request_method=http_method,
                    request_url=url,
                    request_data=json.dumps(data),
                )
            if response.status_code == 409:
                # This is expected for some method calls so do not log as an
                # error
                self.log.debug(
                    "{} : {} {} REQ: {}".format(
                        description, http_method, url, json.dumps(data)
                    )
                )
                raise APIItemConflictException(
                    message=response_info,
                    request_method=http_method,
                    request_url=url,
                    request_data=json.dumps(data),
                )
            else:
                self.log.exception(
                    "{} : {} {} REQ: {}".format(
                        description, http_method, url, json.dumps(data)
                    )
                )
                raise APIException(
                    message=response_info,
                    request_method=http_method,
                    request_url=url,
                    request_data=json.dumps(data),
                )

        try:
            self.log.debug(
                "RES: {} : {} {} : {} {}".format(
                    description,
                    http_method,
                    url,
                    response.status_code,
                    json.dumps(response.json()),
                )
            )
        except ValueError:
            self.log.debug(
                "RES: {} : {} {} : {} {}".format(
                    description,
                    http_method,
                    url,
                    response.status_code,
                    response.text,
                )
            )

        return response

    @property
    def tenant(self):
        """Retrieve a reference to `.tenant.TenantController` object.

        See the class :py:class:`.tenant.TenantController` for the methods
        available.

        Example
        -------
        This example calls the method
        :py:meth:`list() <.tenant.TenantController.list>` in
        :py:class:`.tenant.TenantController`.

        >>> client = ContainerPlatformClient(...)
        >>> client.create_session()
        >>> client.tenant.list()
        """
        return self._tenant

    @property
    def config(self):
        """Retrieve a reference to `.config.ConfigController` object.

        See the class :py:class:`.config.ConfigController` for the methods
        available.

        Example
        -------
        This example calls the method
        :py:meth:`auth() <.config.ConfigController.auth>` in
        :py:class:`.config.ConfigController`.

        >>> client = ContainerPlatformClient(...)
        >>> client.create_session()
        >>> client.config.auth(
        ...        {
        ...            "external_identity_server":  {
        ...               "bind_pwd":"5ambaPwd@",
        ...                "user_attribute":"sAMAccountName",
        ...                "bind_type":"search_bind",
        ...                "bind_dn": (
        ...                     "cn=Administrator,CN=Users,DC=samdom,"
        ...                     "DC=example,DC=com"
        ...                     ),
        ...                "host":"10.1.0.77",
        ...                "security_protocol":"ldaps",
        ...                "base_dn":"CN=Users,DC=samdom,DC=example,DC=com",
        ...                "verify_peer": False,
        ...                "type":"Active Directory",
        ...                "port":636
        ...            }
        ...        }
        ...    )
        """  # noqa: E501
        return self._config

    @property
    def k8s_cluster(self):
        """Retrieve a reference to `.k8s_cluster.K8sClusterController` object.

        See the class :py:class:`.k8s_cluster.K8sClusterController` for the
        methods available.

        Example
        -------
        This example calls the method
        :py:meth:`list() <.k8s_cluster.K8sClusterController.list>` in
        :py:class:`.k8s_cluster.K8sClusterController`.

        >>> client = ContainerPlatformClient(...)
        >>> client.create_session()
        >>> client.k8s_cluster.list()
        """
        return self._k8s_cluster

    @property
    def k8s_worker(self):
        """Retrieve a reference to `.k8s_worker.K8sWorkerController` object.

        See the class :py:class:`.k8s_worker.K8sWorkerController` for the
        methods available.

        Example
        -------
        This example calls the method
        :py:meth:`list() <.k8s_worker.K8sWorkerController.list>` in
        :py:class:`.k8s_worker.K8sWorkerController`.

        >>> client = ContainerPlatformClient(...)
        >>> client.create_session()
        >>> client.k8s_worker.list()
        """
        return self._k8s_worker

    @property
    def gateway(self):
        """Retrieve a reference to `.gateway.GatewayController` object.

        See the class :py:class:`.gateway.GatewayController` for the methods
        available.

        Example
        -------
        This example calls the method
        :py:meth:`list() <.gateway.GatewayController.list>` in
        :py:class:`.gateway.GatewayController`.

        >>> client = ContainerPlatformClient(...)
        >>> client.create_session()
        >>> client.gateway.list()
        """
        return self._gateway

    @property
    def license(self):
        """Retrieve a reference to a `.license.LicenseController` object.

        See the class :py:class:`.license.LicenseController` for the methods
        available.

        Example
        -------
        This example calls the method
        :py:meth:`list() <.license.LicenseController.list>` in
        :py:class:`.license.LicenseController`.

        >>> client = ContainerPlatformClient(...)
        >>> client.create_session()
        >>> client.license.list()
        """
        return self._license

    @property
    def lock(self):
        """Retrieve a reference to a `.lock.LockController` object.

        See the class :py:class:`.lock.LockController` for the methods
        available.

        Example
        -------
        This example calls the method
        :py:meth:`get() <.lock.LockController.list>` in
        :py:class:`.lock.LockController`.

        >>> client = ContainerPlatformClient(...)
        >>> client.create_session()
        >>> client.lock.get()
        """
        return self._lock

    @property
    def log(self):
        """Retrieve a reference to a `:py:class:`.logger.Logger`.

        The log function can be
        called from controller objects via the `client` parameter passed in
        during instantiation of the controller.

        Example
        -------
        class K8sClusterController:
            ...

            def __init__(self, client):
                self.client = client

            def some_method(self):
                ...
                self.client.log.error("Some Error")
        """
        return self._log

    @property
    def user(self):
        """Retrieve a reference to a `.lock.LockController` object.

        See the class :py:class:`.lock.UserController` for the methods
        available.

        Example
        -------
        This example calls the method
        :py:meth:`get() <.user.UserController.get>` in
        :py:class:`.user.UserController`.

        >>> client = ContainerPlatformClient(...)
        >>> client.create_session()
        >>> client.user.get()
        """
        return self._user

    @property
    def catalog(self):
        """Retrieve a reference to a `.catalog.CatalogController` object.

        See the class :py:class:`.catalog.CatalogController` for the methods
        available.

        Example
        -------
        This example calls the method
        :py:meth:`create() <.catalog.CatalogController.create>` in
        :py:class:`.catalog.CatalogController`.

        >>> client = ContainerPlatformClient(...)
        >>> client.create_session()
        >>> client.catalog.create()
        """
        return self._catalog

    @property
    def role(self):
        """Retrieve a reference to a `.role.RoleController` object.

        See the class :py:class:`.role.RoleController` for the methods
        available.

        Example
        -------
        This example calls the method :py:meth:`get()
        <.role.RoleController.get>`
        in :py:class:`.role.RoleController`.

        >>> client = ContainerPlatformClient(...)
        >>> client.create_session()
        >>> client.role.get()
        """
        return self._role<|MERGE_RESOLUTION|>--- conflicted
+++ resolved
@@ -438,11 +438,7 @@
         create_auth_headers=True,
         additional_headers={},
     ):
-<<<<<<< HEAD
-        """Wrapper method to make HTTP requests to the API host.
-=======
         """Makes HTTP requests to the API host.
->>>>>>> 9d7d61ed
 
         Parameters
         ----------
