--- conflicted
+++ resolved
@@ -438,11 +438,7 @@
         create_auth_headers=True,
         additional_headers={},
     ):
-<<<<<<< HEAD
-        """Make HTTP requests to the API host.
-=======
-        """This wrapper method makes HTTP requests to the API host.
->>>>>>> 8eb23ce0
+        """Makes HTTP requests to the API host.
 
         Parameters
         ----------
