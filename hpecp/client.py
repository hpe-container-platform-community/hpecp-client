# (C) Copyright [2020] Hewlett Packard Enterprise Development LP
#
# Permission is hereby granted, free of charge, to any person obtaining a
# copy of this software and associated documentation files (the "Software"),
# to deal in the Software without restriction, including without limitation
# the rights to use, copy, modify, merge, publish, distribute, sublicense,
# and/or sell copies of the Software, and to permit persons to whom the
# Software is furnished to do so, subject to the following conditions:
#
# The above copyright notice and this permission notice shall be included
# in all copies or substantial portions of the Software.
#
# THE SOFTWARE IS PROVIDED "AS IS", WITHOUT WARRANTY OF ANY KIND, EXPRESS OR
# IMPLIED, INCLUDING BUT NOT LIMITED TO THE WARRANTIES OF MERCHANTABILITY,
# FITNESS FOR A PARTICULAR PURPOSE AND NONINFRINGEMENT.  IN NO EVENT SHALL
# THE AUTHORS OR COPYRIGHT HOLDERS BE LIABLE FOR ANY CLAIM, DAMAGES OR
# OTHER LIABILITY, WHETHER IN AN ACTION OF CONTRACT, TORT OR OTHERWISE,
# ARISING FROM, OUT OF OR IN CONNECTION WITH THE SOFTWARE OR THE USE OR
# OTHER DEALINGS IN THE SOFTWARE.

"""HPE Container Platform Client."""

from __future__ import absolute_import

import json
import os
from configparser import SafeConfigParser

import logging
import requests
import six
from six import raise_from
from urllib3.exceptions import (
    NewConnectionError,
    ConnectTimeoutError,
    MaxRetryError,
)

from .catalog import CatalogController
from .config import ConfigController
from .exceptions import (
    APIException,
    APIItemConflictException,
    APIItemNotFoundException,
    APIUnknownException,
    ContainerPlatformClientException,
)
from .gateway import GatewayController
from .k8s_cluster import K8sClusterController
from .k8s_worker import K8sWorkerController
from .license import LicenseController
from .lock import LockController
from .logger import Logger
from .role import RoleController
from .tenant import TenantController
from .user import UserController
import codecs
import ast
from requests.structures import CaseInsensitiveDict
from hpecp.exceptions import APIForbiddenException
import re
import pkg_resources

try:
    basestring
except NameError:
    basestring = str


class ContainerPlatformClient(object):
    """Client object for HPE Container Platform.

    This is the central object that users of this library work with.

    Parameters
    ----------
    username : str
        HPECP username
    password : str
        HPECP password
    api_host : str
        HPECP api_host
    api_port : int
        HPECP api_port
    use_ssl : bool:
        Connect to HPECP using SSL: True|False
    verify_ssl : bool|str
        See "https://requests.readthedocs.io/en/master/user/advanced/
        #ssl-cert-verification"
    warn_ssl : bool
        Disable ssl warnings
    tenant : str (optional)
        The tenant ID, e.g. /api/v1/tenant/2

    Returns
    -------
    ContainerPlatformClient:
        An instance of ContainerPlatformClient

    Notes
    -----
    Instantiating the ContainerPlatformClient does not make any connection
    to the HPE Container Platform API. The initial connection would be made
    by calling the method :py:meth:`create_session`.

    See Also
    --------
    :py:meth:`create_from_config_file` for an alternative way to create a
    ContainerPlatformClient instance
    :py:meth:`create_from_env` for an alternative way to create a
    ContainerPlatformClient instance
    """

    @classmethod
    def version(cls):
        """Retrieve the hpecp version information."""
        return pkg_resources.require("hpecp")[0].version

    @classmethod
    def create_from_config_file(
        cls, config_file="~/.hpecp.conf", profile=None
    ):
        """Create a ContainerPlatformClient object from a configuration file.

        Parameters
        ----------
        config_file : str
            The configuration filename and path
        profile : str
            If the configuration file has multiple profile sections, you
            can select the profile to use.

        Returns
        -------
        ContainerPlatformClient:
            An instance of ContainerPlatformClient is returned.

        Example
        -------
        Below is an example configuration file.

        [default]
        api_host = 127.0.0.1
        api_port = 8080
        use_ssl = True
        verify_ssl = False
        warn_ssl = False

        [demoserver]
        username = admin
        password = admin123
        tenant = /api/v1/tenant/2
        """
        _log = Logger.get_logger()

        if profile is None:
            profile = "default"

        if config_file.startswith("~"):
            file_path = config_file[1:]
            file_path = file_path.lstrip("/")
            config_file = os.path.join(os.path.expanduser("~"), file_path)

        if not os.path.exists(config_file):
            raise ContainerPlatformClientException(
                "Could not find configuration file '{}'".format(config_file)
            )

        config = SafeConfigParser()
        config.readfp(codecs.open(config_file, "r", "utf8"))

        assert (
            profile in config.sections()
        ), "'{}' section not found in '{}'".format(profile, config_file)
        assert (
            "username" in config[profile] or "username" in config["default"]
        ), (
            "'username' not found in section '{}' or in "
            "the default section".format(profile)
        )
        assert (
            "password" in config[profile] or "password" in config["default"]
        ), (
            "'password' not found in section '{}' "
            "or in the default section".format(profile)
        )
        assert (
            "api_host" in config[profile] or "api_host" in config["default"]
        ), (
            "'api_host' not found in section '{}' or in "
            "the default section".format(profile)
        )
        assert (
            "api_port" in config[profile] or "api_port" in config["default"]
        ), (
            "'api_port' not found in section '{}' or in "
            "the default section".format(profile)
        )
        assert (
            "use_ssl" in config[profile] or "use_ssl" in config["default"]
        ), (
            "'use_ssl' not found in section '{}' or in"
            "the default section".format(profile)
        )
        assert (
            "verify_ssl" in config[profile]
            or "verify_ssl" in config["default"]
        ), (
            "'verify_ssl' not found in section '{}' or in"
            "the default section".format(profile)
        )
        assert (
            "warn_ssl" in config[profile] or "warn_ssl" in config["default"]
        ), (
            "'warn_ssl' not found in section '{}' or in"
            "the default section".format(profile)
        )

        # tenant parameter is optional

        def get_config_value(key, profile):
            if key in config[profile]:
                _log.debug("Found '{}' in profile '{}'".format(key, profile))
                return config[profile][key]
            else:
                try:
                    val = config["default"][key]
                    _log.debug(
                        "Found '{}' in profile '{}'".format(key, "default")
                    )
                    return val
                except Exception:
                    _log.debug(
                        "Could not find '{}' in profile '{}'".format(
                            key, profile
                        )
                    )
                    return None

        username = str(get_config_value("username", profile))
        password = str(get_config_value("password", profile))
        api_host = str(get_config_value("api_host", profile))
        api_port = int(get_config_value("api_port", profile))
        use_ssl = str(get_config_value("use_ssl", profile))
        verify_ssl = str(get_config_value("verify_ssl", profile))
        warn_ssl = str(get_config_value("warn_ssl", profile))

        # optional parameter
        tenant = get_config_value("tenant", profile)
        if tenant:
            assert isinstance(tenant, str) and re.match(
                r"\/api\/v1\/tenant\/[0-9]+", tenant
            ), (
                "'tenant' must have format '/api/v1/tenant/[0-9]+' in '{}'"
            ).format(
                config_file
            )

        if use_ssl == "False":
            use_ssl = False
        else:
            use_ssl = True

        # verify_ssl could be a path
        if verify_ssl == "False":
            verify_ssl = False

        if warn_ssl == "False":
            warn_ssl = False
        else:
            warn_ssl = True

        return cls(
            username,
            password,
            api_host,
            api_port,
            use_ssl,
            verify_ssl,
            warn_ssl,
            tenant,
        )

    @classmethod
    def create_from_env(cls):
        """Create an instance of ContainerPlatformClient from environment variables.

        Variables
        ---------
        HPECP_USERNAME
        HPECP_PASSWORD
        HPECP_API_HOST
        HPECP_API_PORT
        HPECP_USE_SSL
        HPECP_VERIFY_SSL
        HPECP_WARN_SSL
        HPECP_TENANT

        See Also
        --------
        See ContainerPlatformClient
        :py:class:`constructor <ContainerPlatformClient>` for the paramaeter
        definitions.
        """
        try:
            HPECP_USERNAME = os.environ["HPECP_USERNAME"]
            HPECP_PASSWORD = os.environ["HPECP_PASSWORD"]
            HPECP_API_HOST = os.environ["HPECP_API_HOST"]
            HPECP_API_PORT = int(os.environ["HPECP_API_PORT"])

            HPECP_USE_SSL = ast.literal_eval(os.environ["HPECP_USE_SSL"])
            HPECP_VERIFY_SSL = ast.literal_eval(os.environ["HPECP_VERIFY_SSL"])
            HPECP_WARN_SSL = ast.literal_eval(os.environ["HPECP_WARN_SSL"])

            # Optional parameter
            HPECP_TENANT = os.getenv("HPECP_TENANT", default=None)

            if HPECP_TENANT:
                assert isinstance(HPECP_TENANT, str) and re.match(
                    r"\/api\/v1\/tenant\/[0-9]+", HPECP_TENANT
                ), (
                    "'tenant' must have format '/api/v1/tenant/[0-9]+' in "
                    "env var 'HPECP_TENANT'"
                )

        except KeyError as ke:
            raise ContainerPlatformClientException(
                "Required env var '{}' not found.".format(ke.args[0])
            )
        except ValueError as ve:
            # TODO replace with asssertions
            raise ContainerPlatformClientException(ve.args[0])

        return cls(
            username=HPECP_USERNAME,
            password=HPECP_PASSWORD,
            api_host=HPECP_API_HOST,
            api_port=HPECP_API_PORT,
            use_ssl=HPECP_USE_SSL,
            verify_ssl=HPECP_VERIFY_SSL,
            warn_ssl=HPECP_WARN_SSL,
            tenant=HPECP_TENANT,
        )

    def __init__(
        self,
        username=None,
        password=None,
        api_host=None,
        api_port=8080,
        use_ssl=True,
        verify_ssl=True,
        warn_ssl=False,
        tenant=None,
    ):
        """Create a Client object for interacting with HPE Container Platform.

        Parameters
        ----------
        username : str
            HPECP Username
        password : str
            HPECP Password
        api_host : str,
            HPECP API Host
        api_port : int, optional
            HPECP API Port, by default 8080
        use_ssl : bool, optional
            Connect to HPECP using SSL:, by default True
        verify_ssl : bool, optional
            See "https://requests.readthedocs.io/en/master/user/advanced/
            #ssl-cert-verification", by default True
        warn_ssl : bool, optional
            Disable ssl warnings, by default False
        tenant : str, optional
            The tenant ID, e.g. /api/v1/tenant/2
        """
        self._log = Logger.get_logger()

        if verify_ssl == "True":
            verify_ssl = True

        if verify_ssl == "False":
            verify_ssl = False

        self._log.debug(
            "ContainerPlatformClient() created with '{}'".format(
                {
                    "username": username,
                    "password": "********",
                    "api_host": api_host,
                    "api_port": api_port,
                    "use_ssl": use_ssl,
                    "verify_ssl": verify_ssl,
                    "warn_ssl": warn_ssl,
                    "tenant": tenant,
                }
            )
        )

        assert isinstance(
            username, basestring
        ), "'username' parameter must be of type string"
        assert isinstance(
            password, basestring
        ), "'password' parameter must be of type string"
        assert isinstance(
            api_host, basestring
        ), "'api_host' parameter must be of type string"
        assert isinstance(
            api_port, int
        ), "'api_port' parameter must be of type int"
        assert isinstance(
            use_ssl, bool
        ), "'use_ssl' parameter must be of type bool"
        assert isinstance(verify_ssl, bool) or (
            isinstance(verify_ssl, basestring)
            and os.access(verify_ssl, os.R_OK)
        ), (
            "'verify_ssl' parameter must be of type bool or point to a "
            "certificate file"
        )
        assert isinstance(
            warn_ssl, bool
        ), "'warn_ssl' parameter must be of type bool"

        self.username = username
        self.password = password
        self.api_host = api_host
        self.api_port = api_port
        self.use_ssl = use_ssl
        self.verify_ssl = verify_ssl
        self.warn_ssl = warn_ssl
        self.tenant_config = tenant

        if self.use_ssl:
            scheme = "https"
        else:
            scheme = "http"

        self.base_url = "{}://{}:{}".format(
            scheme, self.api_host, self.api_port
        )

        # Register endpoint modules - see @property definitions at end of file
        # for each module
        self._tenant = TenantController(self)
        self._config = ConfigController(self)
        self._gateway = GatewayController(self)
        self._k8s_worker = K8sWorkerController(self)
        self._k8s_cluster = K8sClusterController(self)
        self._license = LicenseController(self)
        self._lock = LockController(self)
        self._user = UserController(self)
        self._catalog = CatalogController(self)
        self._role = RoleController(self)

    def create_session(self):
        """Create a session with the HPE CP controller.

        Returns
        -------
        ContainerPlatformClient
            An instance of ContainerPlatformClient is returned.

        Raises
        ------
        APIException
            for connection error to the HPE CP controller
            requests.exceptions.RequestException
            for exceptions that are not a connection error
        """
        url = self.base_url + "/api/v1/login"
        auth = {"name": self.username, "password": self.password}

        if self.tenant_config:
            auth["tenant"] = self.tenant_config

        if self.warn_ssl is False:
            import urllib3

            urllib3.disable_warnings(urllib3.exceptions.InsecureRequestWarning)

        if self.log.level == 10:  # "DEBUG"
            if six.PY3:
                import http.client

                http.client.HTTPConnection.debuglevel = 1

            requests_log = logging.getLogger("requests.packages.urllib3")
            requests_log.setLevel(logging.DEBUG)
            requests_log.propagate = True

        response = None
        try:
            self.log.debug("REQ: {} : {} {}".format("Login", "post", url))
            response = requests.post(
                url, json=auth, verify=self.verify_ssl, timeout=10
<<<<<<< HEAD
            )
=======
            )  # 10 seconds
>>>>>>> ea45e0a5
            response.raise_for_status()

        except (
            requests.exceptions.ConnectionError,
            NewConnectionError,
            MaxRetryError,
            ConnectTimeoutError,
        ) as e:
            self.log.debug(
                "RES: {} : {} {} {}".format("Login", "post", url, str(e))
            )
            if self.log.level == 10:  # "DEBUG"
                # The error is already output to the log, so this message
                # can be brief.
                msg = "Could not connect to the controller."
            else:
                msg = "Could not connect to the controller.\n" + str(e)
            raise_from(
                APIException(
                    message=msg, request_method="post", request_url=url,
                ),
                None,
            )

        except requests.exceptions.RequestException as e:
            if response is not None:
                self.log.error("Auth Response: " + response.text)
            else:
                self.log.error(e)
            raise

        # except Exception as e:
        #     if response is not None:
        #         self.log.error("Auth Response: " + response.text)
        #     else:
        #         self.log.error(e)
        #     raise_from(
        #         APIUnknownException(
        #             message=str(e), request_method="post", request_url=url,
        #         ),
        #         None,
        #     )

        self.session_headers = CaseInsensitiveDict(response.headers)
        self.session_id = CaseInsensitiveDict(response.headers)["location"]

        return self

    def _request_headers(self):

        headers = {
            "accept": "application/json",
            "X-BDS-SESSION": self.session_id,
            "cache-control": "no-cache",
            "content-type": "application/json",
        }
        return headers

    def _request(
        self,
        url,
        http_method="get",
        data={},
        description="",
        create_auth_headers=True,
        additional_headers={},
    ):
        """Make HTTP requests to the API host.

        Parameters
        ----------
        url : str
            This will be suffixed to the API host's address.
            Example '/api/v1/catalog/[0-9]+'
        http_method : str, optional
            HTTP method to be executed, by default "get"
        data : dict, optional
            Request payload (applicable for "post", "put"), by default {}
        description : str, optional
            Brief description about the request. , by default ""
        create_auth_headers : bool, optional
            By default True
        additional_headers : dict, optional
            Any additional headers to be passed while making the request,
            by default {}

        Returns
        -------
        Response
            The http response object

        Raises
        ------
        APIItemNotFoundException
        APIItemConflictException
        APIException
        """
        if create_auth_headers:
            headers = self._request_headers()
        else:
            headers = {}

        all_headers = {}
        all_headers.update(headers)
        all_headers.update(additional_headers)

        url = url = self.base_url + url

        if self.warn_ssl is False:
            import urllib3

            urllib3.disable_warnings(urllib3.exceptions.InsecureRequestWarning)

        try:
            if http_method == "get":
                self.log.debug(
                    "REQ: {} : {} {}".format(description, http_method, url)
                )
                response = requests.get(
                    url, headers=all_headers, verify=self.verify_ssl
                )
            elif http_method == "put":
                self.log.debug(
                    "REQ: {} : {} {} {}".format(
                        description, http_method, url, json.dumps(data)
                    )
                )
                response = requests.put(
                    url,
                    headers=all_headers,
                    data=json.dumps(data),
                    verify=self.verify_ssl,
                )
            elif http_method == "post":
                self.log.debug(
                    "REQ: {} : {} {} {}".format(
                        description, http_method, url, json.dumps(data)
                    )
                )
                response = requests.post(
                    url,
                    headers=all_headers,
                    data=json.dumps(data),
                    verify=self.verify_ssl,
                )
            elif http_method == "delete":
                self.log.debug(
                    "REQ: {} : {} {}".format(description, http_method, url)
                )
                response = requests.delete(
                    url, headers=all_headers, verify=self.verify_ssl
                )

            response.raise_for_status()
        except requests.exceptions.RequestException as re:
            try:
                response_info = response.json()
            except Exception:
                response_info = response.text
            else:
                response_info = ""

            if response.status_code == 403:
                # This is expected for some method calls so do not log as an
                # error
                self.log.debug(
                    "{} : {} {} REQ: {}".format(
                        description, http_method, url, json.dumps(data)
                    )
                )
                raise APIForbiddenException(
                    message=response_info,
                    request_method=http_method,
                    request_url=url,
                    request_data=json.dumps(data),
                )
            if response.status_code == 404:
                # This is expected for some method calls so do not log as an
                # error
                self.log.debug(
                    "{} : {} {} REQ: {}".format(
                        description, http_method, url, json.dumps(data)
                    )
                )
                raise APIItemNotFoundException(
                    message=response_info,
                    request_method=http_method,
                    request_url=url,
                    request_data=json.dumps(data),
                )
            if response.status_code == 409:
                # This is expected for some method calls so do not log as an
                # error
                self.log.debug(
                    "{} : {} {} REQ: {}".format(
                        description, http_method, url, json.dumps(data)
                    )
                )
                raise APIItemConflictException(
                    message=response_info,
                    request_method=http_method,
                    request_url=url,
                    request_data=json.dumps(data),
                )
            else:
                self.log.debug(
                    "{} : {} {} REQ: {}".format(
                        description, http_method, url, json.dumps(data)
                    )
                )
                raise APIUnknownException(
                    message=str(re),  # get the exception message
                    request_method=http_method,
                    request_url=url,
                    request_data=json.dumps(data),
                )

        try:
            self.log.debug(
                "RES: {} : {} {} : {} {}".format(
                    description,
                    http_method,
                    url,
                    response.status_code,
                    json.dumps(response.json()),
                )
            )
        except ValueError:
            self.log.debug(
                "RES: {} : {} {} : {} {}".format(
                    description,
                    http_method,
                    url,
                    response.status_code,
                    response.text,
                )
            )

        return response

    @property
    def tenant(self):
        """Retrieve a reference to `.tenant.TenantController` object.

        See the class :py:class:`.tenant.TenantController` for the methods
        available.

        Example
        -------
        This example calls the method
        :py:meth:`list() <.tenant.TenantController.list>` in
        :py:class:`.tenant.TenantController`.

        >>> client = ContainerPlatformClient(...)
        >>> client.create_session()
        >>> client.tenant.list()
        """
        return self._tenant

    @property
    def config(self):
        """Retrieve a reference to `.config.ConfigController` object.

        See the class :py:class:`.config.ConfigController` for the methods
        available.

        Example
        -------
        This example calls the method
        :py:meth:`auth() <.config.ConfigController.auth>` in
        :py:class:`.config.ConfigController`.

        >>> client = ContainerPlatformClient(...)
        >>> client.create_session()
        >>> client.config.auth(
        ...        {
        ...            "external_identity_server":  {
        ...               "bind_pwd":"5ambaPwd@",
        ...                "user_attribute":"sAMAccountName",
        ...                "bind_type":"search_bind",
        ...                "bind_dn": (
        ...                     "cn=Administrator,CN=Users,DC=samdom,"
        ...                     "DC=example,DC=com"
        ...                     ),
        ...                "host":"10.1.0.77",
        ...                "security_protocol":"ldaps",
        ...                "base_dn":"CN=Users,DC=samdom,DC=example,DC=com",
        ...                "verify_peer": False,
        ...                "type":"Active Directory",
        ...                "port":636
        ...            }
        ...        }
        ...    )
        """  # noqa: E501
        return self._config

    @property
    def k8s_cluster(self):
        """Retrieve a reference to `.k8s_cluster.K8sClusterController` object.

        See the class :py:class:`.k8s_cluster.K8sClusterController` for the
        methods available.

        Example
        -------
        This example calls the method
        :py:meth:`list() <.k8s_cluster.K8sClusterController.list>` in
        :py:class:`.k8s_cluster.K8sClusterController`.

        >>> client = ContainerPlatformClient(...)
        >>> client.create_session()
        >>> client.k8s_cluster.list()
        """
        return self._k8s_cluster

    @property
    def k8s_worker(self):
        """Retrieve a reference to `.k8s_worker.K8sWorkerController` object.

        See the class :py:class:`.k8s_worker.K8sWorkerController` for the
        methods available.

        Example
        -------
        This example calls the method
        :py:meth:`list() <.k8s_worker.K8sWorkerController.list>` in
        :py:class:`.k8s_worker.K8sWorkerController`.

        >>> client = ContainerPlatformClient(...)
        >>> client.create_session()
        >>> client.k8s_worker.list()
        """
        return self._k8s_worker

    @property
    def gateway(self):
        """Retrieve a reference to `.gateway.GatewayController` object.

        See the class :py:class:`.gateway.GatewayController` for the methods
        available.

        Example
        -------
        This example calls the method
        :py:meth:`list() <.gateway.GatewayController.list>` in
        :py:class:`.gateway.GatewayController`.

        >>> client = ContainerPlatformClient(...)
        >>> client.create_session()
        >>> client.gateway.list()
        """
        return self._gateway

    @property
    def license(self):
        """Retrieve a reference to a `.license.LicenseController` object.

        See the class :py:class:`.license.LicenseController` for the methods
        available.

        Example
        -------
        This example calls the method
        :py:meth:`list() <.license.LicenseController.list>` in
        :py:class:`.license.LicenseController`.

        >>> client = ContainerPlatformClient(...)
        >>> client.create_session()
        >>> client.license.list()
        """
        return self._license

    @property
    def lock(self):
        """Retrieve a reference to a `.lock.LockController` object.

        See the class :py:class:`.lock.LockController` for the methods
        available.

        Example
        -------
        This example calls the method
        :py:meth:`get() <.lock.LockController.list>` in
        :py:class:`.lock.LockController`.

        >>> client = ContainerPlatformClient(...)
        >>> client.create_session()
        >>> client.lock.get()
        """
        return self._lock

    @property
    def log(self):
        """Retrieve a reference to a `:py:class:`.logger.Logger`.

        The log function can be
        called from controller objects via the `client` parameter passed in
        during instantiation of the controller.

        Example
        -------
        class K8sClusterController:
            ...

            def __init__(self, client):
                self.client = client

            def some_method(self):
                ...
                self.client.log.error("Some Error")
        """
        return self._log

    @property
    def user(self):
        """Retrieve a reference to a `.lock.LockController` object.

        See the class :py:class:`.lock.UserController` for the methods
        available.

        Example
        -------
        This example calls the method
        :py:meth:`get() <.user.UserController.get>` in
        :py:class:`.user.UserController`.

        >>> client = ContainerPlatformClient(...)
        >>> client.create_session()
        >>> client.user.get()
        """
        return self._user

    @property
    def catalog(self):
        """Retrieve a reference to a `.catalog.CatalogController` object.

        See the class :py:class:`.catalog.CatalogController` for the methods
        available.

        Example
        -------
        This example calls the method
        :py:meth:`create() <.catalog.CatalogController.create>` in
        :py:class:`.catalog.CatalogController`.

        >>> client = ContainerPlatformClient(...)
        >>> client.create_session()
        >>> client.catalog.create()
        """
        return self._catalog

    @property
    def role(self):
        """Retrieve a reference to a `.role.RoleController` object.

        See the class :py:class:`.role.RoleController` for the methods
        available.

        Example
        -------
        This example calls the method :py:meth:`get()
        <.role.RoleController.get>`
        in :py:class:`.role.RoleController`.

        >>> client = ContainerPlatformClient(...)
        >>> client.create_session()
        >>> client.role.get()
        """
        return self._role<|MERGE_RESOLUTION|>--- conflicted
+++ resolved
@@ -496,11 +496,7 @@
             self.log.debug("REQ: {} : {} {}".format("Login", "post", url))
             response = requests.post(
                 url, json=auth, verify=self.verify_ssl, timeout=10
-<<<<<<< HEAD
-            )
-=======
             )  # 10 seconds
->>>>>>> ea45e0a5
             response.raise_for_status()
 
         except (
