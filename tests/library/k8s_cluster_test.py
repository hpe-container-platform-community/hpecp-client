--- conflicted
+++ resolved
@@ -618,7 +618,6 @@
                 k8scluster_id="/api/v2/k8scluster/999"
             )
 
-<<<<<<< HEAD
         get_client().k8s_cluster.delete(k8scluster_id='/api/v2/k8scluster/123')
 
 class TestK8sSupportVersions(TestCase):
@@ -663,6 +662,3 @@
             get_client().k8s_cluster.k8s_supported_versions(),
             [ "1.14.10","1.15.7","1.16.4","1.17.0","1.18.0"]
         )
-=======
-        get_client().k8s_cluster.delete(k8scluster_id="/api/v2/k8scluster/123")
->>>>>>> cdad4641
